--- conflicted
+++ resolved
@@ -39,11 +39,7 @@
 
     static final String LOG_TAG = "Target";
     private static final String CLASS_NAME = "Target";
-<<<<<<< HEAD
     public static final String EXTENSION_VERSION = "3.0.0";
-=======
-    static final String EXTENSION_VERSION = "2.0.3";
->>>>>>> a8b8bd7a
 
     static final class EventName {
         static final String PREFETCH_REQUEST = "TargetPrefetchRequest";
@@ -1047,15 +1043,8 @@
             mboxPayload.put(EventDataKeys.ANALYTICS_PAYLOAD, a4tParams);
         }
 
-<<<<<<< HEAD
-        final Map<String, String> responseTokens =
-                DataReader.optStringMap(data, EventDataKeys.RESPONSE_TOKENS, null);
-=======
-        final Map<String, Object> responseTokens = DataReader.optTypedMap(Object.class,
-                data,
-                EventDataKeys.RESPONSE_TOKENS,
-                null);
->>>>>>> a8b8bd7a
+        final Map<String, Object> responseTokens =
+                DataReader.optTypedMap(Object.class, data, EventDataKeys.RESPONSE_TOKENS, null);
         if (responseTokens != null) {
             Log.trace(
                     LOG_TAG,
