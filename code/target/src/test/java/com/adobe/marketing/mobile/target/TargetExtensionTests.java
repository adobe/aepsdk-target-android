/*
  Copyright 2022 Adobe. All rights reserved.
  This file is licensed to you under the Apache License, Version 2.0 (the "License");
  you may not use this file except in compliance with the License. You may obtain a copy
  of the License at http://www.apache.org/licenses/LICENSE-2.0
  Unless required by applicable law or agreed to in writing, software distributed under
  the License is distributed on an "AS IS" BASIS, WITHOUT WARRANTIES OR REPRESENTATIONS
  OF ANY KIND, either express or implied. See the License for the specific language
  governing permissions and limitations under the License.
*/

package com.adobe.marketing.mobile.target;

import static org.junit.Assert.assertEquals;
import static org.junit.Assert.assertFalse;
import static org.junit.Assert.assertNull;
import static org.junit.Assert.assertTrue;
import static org.mockito.ArgumentMatchers.any;
import static org.mockito.ArgumentMatchers.anyBoolean;
import static org.mockito.ArgumentMatchers.anyList;
import static org.mockito.ArgumentMatchers.anyLong;
import static org.mockito.ArgumentMatchers.eq;
import static org.mockito.ArgumentMatchers.notNull;
import static org.mockito.Mockito.never;
import static org.mockito.Mockito.reset;
import static org.mockito.Mockito.times;
import static org.mockito.Mockito.verify;
import static org.mockito.Mockito.verifyNoInteractions;
import static org.mockito.Mockito.when;

import android.content.Context;
import com.adobe.marketing.mobile.AdobeCallback;
import com.adobe.marketing.mobile.AdobeError;
import com.adobe.marketing.mobile.Event;
import com.adobe.marketing.mobile.EventSource;
import com.adobe.marketing.mobile.EventType;
import com.adobe.marketing.mobile.ExtensionApi;
import com.adobe.marketing.mobile.MobilePrivacyStatus;
import com.adobe.marketing.mobile.SharedStateResult;
import com.adobe.marketing.mobile.SharedStateStatus;
import com.adobe.marketing.mobile.Target;
import com.adobe.marketing.mobile.services.AppContextService;
import com.adobe.marketing.mobile.services.DataStoring;
import com.adobe.marketing.mobile.services.DeviceInforming;
import com.adobe.marketing.mobile.services.HttpConnecting;
import com.adobe.marketing.mobile.services.HttpMethod;
import com.adobe.marketing.mobile.services.NamedCollection;
import com.adobe.marketing.mobile.services.NetworkCallback;
import com.adobe.marketing.mobile.services.NetworkRequest;
import com.adobe.marketing.mobile.services.Networking;
import com.adobe.marketing.mobile.services.ServiceProvider;
import com.adobe.marketing.mobile.services.ui.UIService;
import com.adobe.marketing.mobile.services.uri.UriOpening;
import com.adobe.marketing.mobile.util.DataReader;
import java.net.HttpURLConnection;
import java.nio.charset.StandardCharsets;
import java.util.ArrayList;
import java.util.HashMap;
import java.util.List;
import java.util.Map;
import java.util.UUID;
import org.json.JSONException;
import org.json.JSONObject;
import org.junit.After;
import org.junit.Before;
import org.junit.Test;
import org.junit.runner.RunWith;
import org.mockito.ArgumentCaptor;
import org.mockito.Mock;
import org.mockito.MockedStatic;
import org.mockito.Mockito;
import org.mockito.junit.MockitoJUnitRunner;

<<<<<<< HEAD
=======
import static org.junit.Assert.assertEquals;
import static org.junit.Assert.assertFalse;
import static org.junit.Assert.assertNull;
import static org.junit.Assert.assertTrue;
import static org.mockito.ArgumentMatchers.any;
import static org.mockito.ArgumentMatchers.anyBoolean;
import static org.mockito.ArgumentMatchers.anyList;
import static org.mockito.ArgumentMatchers.anyLong;
import static org.mockito.ArgumentMatchers.eq;
import static org.mockito.ArgumentMatchers.notNull;
import static org.mockito.Mockito.never;
import static org.mockito.Mockito.times;
import static org.mockito.Mockito.verify;
import static org.mockito.Mockito.verifyNoInteractions;
import static org.mockito.Mockito.when;

import java.net.HttpURLConnection;
import java.nio.charset.StandardCharsets;
import java.util.ArrayList;
import java.util.Arrays;
import java.util.Collections;
import java.util.HashMap;
import java.util.List;
import java.util.Map;
import java.util.UUID;

>>>>>>> a8b8bd7a
@RunWith(MockitoJUnitRunner.Silent.class)
@SuppressWarnings("unchecked")
public class TargetExtensionTests {

    // Mock Constants
    private static final String MOCKED_CLIENT_CODE = "clientCode";
    private static final String MOCKED_TARGET_SERVER = "targetServer";
    private static final String MOCK_EDGE_HOST = "mboxedge35.tt.omtrdc.net";
    private static final String MOCK_THIRD_PARTY_ID = "thirdPartyId";
    private static final String MOCK_THIRD_PARTY_ID_1 = "thirdPartyID_1";
    private static final String MOCK_TNT_ID = "66E5C681-4F70-41A2-86AE-F1E151443B10.35_0";
    private static final String MOCK_TNT_ID_1 = "66E5C681-4F70-41A2-86AE-F1E151443B10.32_0";
    private static final String MOCK_TNT_ID_2 = "4DBCC39D-4ACA-47D4-A7D2-A85C1C0CC382.32_0";
    private static final String MOCK_TNT_ID_INVALID = "66E5C681-4F70-41A2-86AE-F1E151443B10.a1a_0";
    private static final String MOCK_SESSION_ID = "mockSessionID";
    private static final Integer MOCK_NETWORK_TIMEOUT = 5;

<<<<<<< HEAD
    private static final HashMap<String, Object> targetParameters =
            new HashMap() {
                {
                    put("paramKey", "paramValue");
                }
            };

    private static final HashMap<String, Object> targetSharedState =
            new HashMap() {
                {
                    put("tntid", MOCK_TNT_ID);
                    put("sessionid", MOCK_SESSION_ID);
                }
            };

    private static final HashMap<String, String> lifecycleSharedState =
            new HashMap() {
                {
                    put("lifecycleKey", "lifecycleValue");
                }
            };

    private static final HashMap<String, Object> identitySharedState =
            new HashMap() {
                {
                    put("mid", "samplemid");
                    put("blob", "sampleBlob");
                    put("locationhint", "sampleLocationHint");
                }
            };

    private static final HashMap<String, Object> eventHubSharedState =
            new HashMap() {
=======
    private static final HashMap<String, Object> targetParameters = new HashMap() {
        {
            put("paramKey", "paramValue");
        }
    };

    private static final HashMap<String, Object> targetSharedState = new HashMap() {
        {
            put("tntid", MOCK_TNT_ID);
            put("sessionid", MOCK_SESSION_ID);
        }
    };

    private static final HashMap<String, String> lifecycleSharedState = new HashMap() {
        {
            put("lifecycleKey", "lifecycleValue");
        }
    };

    private static final HashMap<String, Object> identitySharedState = new HashMap() {
        {
            put("mid", "samplemid");
            put("blob", "sampleBlob");
            put("locationhint", "sampleLocationHint");
        }
    };

    private static final HashMap<String, Object> eventHubSharedState = new HashMap() {
        {
            put("version", "x.y.z");
            put("wrapper", new HashMap<String, Object>() {
>>>>>>> a8b8bd7a
                {
                    put("version", "x.y.z");
                    put(
                            "wrapper",
                            new HashMap<String, Object>() {
                                {
                                    put("friendlyName", "None");
                                    put("type", "N");
                                }
                            });
                }
            };

<<<<<<< HEAD
    private static final Map<String, String> responseTokens =
            new HashMap() {
                {
                    put("responseTokens.Key", "responseTokens.Value");
                }
            };

    private static final Map<String, String> clickMetricA4TParams =
            new HashMap() {
                {
                    put("pe", "tnt");
                    put("tnta", "1234|1234");
                }
            };

    private static final Map<String, String> a4tParams =
            new HashMap() {
                {
                    put("pe", "tnt");
                    put("tnta", "1234|1234");
                }
            };
=======
    private static final Map<String, Object> responseTokens = new HashMap() {{
        put("responseTokens.Key", "responseTokens.Value");
        put("profile.categoryAffinities", new ArrayList<String>(){
            {
                add("books");
            }
        });
        put("someKey", new ArrayList<Object>(){
            {
                add("someValue");
                add(true);
                add(42);
            }
        });
    }};

    private static final Map<String, String> clickMetricA4TParams = new HashMap() {{
        put("pe", "tnt");
        put("tnta", "1234|1234");
    }};

    private static final Map<String, String> a4tParams = new HashMap() {{
        put("pe", "tnt");
        put("tnta", "1234|1234");
    }};
>>>>>>> a8b8bd7a

    private TargetExtension extension;

    // common argument captors
    ArgumentCaptor<Event> eventArgumentCaptor;
    ArgumentCaptor<NetworkRequest> networkRequestCaptor;
    ArgumentCaptor<NetworkCallback> networkCallbackCaptor;

    // Mocks
    @Mock ServiceProvider mockServiceProvider;

    @Mock Networking networkService;

    @Mock DeviceInforming deviceInforming;

    @Mock DataStoring dataStoring;

    @Mock UIService uiService;

    @Mock UriOpening uriService;

    @Mock AppContextService appContextService;

    @Mock Context context;

    @Mock ExtensionApi mockExtensionApi;

    @Mock TargetRequestBuilder requestBuilder;

    @Mock TargetResponseParser responseParser;

    @Mock TargetPreviewManager targetPreviewManager;

    @Mock TargetState targetState;

    @Mock HttpConnecting connecting;

    @Mock NamedCollection datastore;

    @Before
    public void setup() {}

    private void runWithMockedServiceProvider(final Runnable testRunnable) {
        try (MockedStatic<ServiceProvider> serviceProviderMockedStatic =
                Mockito.mockStatic(ServiceProvider.class)) {
            serviceProviderMockedStatic
                    .when(ServiceProvider::getInstance)
                    .thenReturn(mockServiceProvider);
            when(mockServiceProvider.getDeviceInfoService()).thenReturn(deviceInforming);
            when(mockServiceProvider.getDataStoreService()).thenReturn(dataStoring);
            when(dataStoring.getNamedCollection(Mockito.anyString())).thenReturn(datastore);
            when(mockServiceProvider.getNetworkService()).thenReturn(networkService);
            when(mockServiceProvider.getUIService()).thenReturn(uiService);
            when(mockServiceProvider.getUriService()).thenReturn(uriService);
            when(mockServiceProvider.getAppContextService()).thenReturn(appContextService);
            when(appContextService.getApplicationContext()).thenReturn(context);

            when(targetState.getClientCode()).thenReturn(MOCKED_CLIENT_CODE);
            when(targetState.getNetworkTimeout()).thenReturn(MOCK_NETWORK_TIMEOUT);
            when(targetState.getTargetServer()).thenReturn(MOCKED_TARGET_SERVER);
            when(targetState.getTntId()).thenReturn(MOCK_TNT_ID);
            when(targetState.getThirdPartyId()).thenReturn(MOCK_THIRD_PARTY_ID);
            when(targetState.getSessionId()).thenReturn(MOCK_SESSION_ID);
            when(targetState.getMobilePrivacyStatus()).thenReturn(MobilePrivacyStatus.OPT_IN);
            when(targetState.generateSharedState()).thenReturn(targetSharedState);

            eventArgumentCaptor = ArgumentCaptor.forClass(Event.class);
            networkRequestCaptor = ArgumentCaptor.forClass(NetworkRequest.class);
            networkCallbackCaptor = ArgumentCaptor.forClass(NetworkCallback.class);

            when(requestBuilder.getRequestPayload(any(), any(), any(), any(), any(), any(), any()))
                    .thenReturn(validJSONObject());
            when(requestBuilder.getRequestPayload(any(), any(), any(), any(), any()))
                    .thenReturn(validJSONObject());
            when(requestBuilder.getDisplayNotificationJsonObject(
                            any(), any(), any(), anyLong(), any()))
                    .thenReturn(validJSONObject());

            final JSONObject validMboxResponse =
                    new JSONObject(
                            "{\"options\": [{\"content\": \"mbox0content\", \"type\": \"html\"}]}");
            when(responseParser.parseResponseToJson(any())).thenReturn(validJSONObject());
            when(responseParser.parseResponseToJson(any())).thenReturn(validJSONObject());
            when(responseParser.getTntId(any())).thenReturn(MOCK_TNT_ID);
            when(responseParser.getEdgeHost(any())).thenReturn(MOCK_EDGE_HOST);
            when(responseParser.extractBatchedMBoxes(any()))
                    .thenReturn(
                            new HashMap<String, JSONObject>() {
                                {
                                    put("mbox0", validMboxResponse);
                                }
                            });
            when(responseParser.extractMboxContent(eq(validMboxResponse)))
                    .thenReturn("mbox0content");
            when(responseParser.getResponseTokens(eq(validMboxResponse)))
                    .thenReturn(responseTokens);
            when(responseParser.extractClickMetricAnalyticsPayload(eq(validMboxResponse)))
                    .thenReturn(clickMetricA4TParams);
            when(responseParser.getAnalyticsForTargetPayload(any())).thenReturn(a4tParams);
            when(connecting.getResponseCode()).thenReturn(HttpURLConnection.HTTP_OK);

            extension =
                    new TargetExtension(
                            mockExtensionApi,
                            targetState,
                            targetPreviewManager,
                            requestBuilder,
                            responseParser);
            testRunnable.run();
        } catch (JSONException e) {
            throw new RuntimeException(e);
        }
    }

    @After
    public void tearDown() {
        reset(mockServiceProvider);
        reset(networkService);
        reset(deviceInforming);
        reset(dataStoring);
        reset(uiService);
        reset(uriService);
        reset(appContextService);
        reset(context);
        reset(mockExtensionApi);
        reset(requestBuilder);
        reset(responseParser);
        reset(targetPreviewManager);
        reset(targetState);
        reset(connecting);
        reset(datastore);
    }

    @Test
    public void test_getName() {
        runWithMockedServiceProvider(
                () -> {
                    // test
                    final String extensionName = extension.getName();
                    assertEquals(
                            "getName should return the correct extension name.",
                            "com.adobe.module.target",
                            extensionName);
                });
    }

    @Test
    public void test_getFriendlyName() {
        runWithMockedServiceProvider(
                () -> {
                    // test
                    final String extensionName = extension.getFriendlyName();
                    assertEquals(
                            "getFriendlyName should return the correct extension friendly name.",
                            "Target",
                            extensionName);
                });
    }

    @Test
    public void test_getVersion() {
<<<<<<< HEAD
        runWithMockedServiceProvider(
                () -> {
                    // test
                    final String extensionVersion = extension.getVersion();
                    assertEquals(
                            "getVersion should return the correct extension version.",
                            Target.EXTENSION_VERSION,
                            extensionVersion);
                });
=======
        // test
        final String extensionVersion = extension.getVersion();
        assertEquals("getVersion should return the correct extension version.", "2.0.3", extensionVersion);
>>>>>>> a8b8bd7a
    }

    // **********************************************************************************************
    // Constructor
    // **********************************************************************************************

    @Test
    public void test_Constructor() {
        // verify that the targetExtension extension does not throw any exception
        new TargetExtension(mockExtensionApi);
    }

    // **********************************************************************************************
    // onRegister Tests
    // **********************************************************************************************

    @Test
    public void test_onRegister() {
        runWithMockedServiceProvider(
                () -> {
                    // test
                    extension.onRegistered();

                    // verify that five listeners are registered
                    verify(mockExtensionApi, times(5)).registerEventListener(any(), any(), any());
                });
    }

    // **********************************************************************************************
    // readyForEvent tests
    // **********************************************************************************************

    @Test
    public void test_readyForEvent() {
        runWithMockedServiceProvider(
                () -> {
                    // setup
                    setConfigurationSharedState(
                            MOCKED_CLIENT_CODE, 5, "optedin", false, "targetserver");

                    // test
                    extension.readyForEvent(noEventDataEvent());

                    // verify target state is not updated with correct configuration
                    verify(targetState).updateConfigurationSharedState(notNull());
                });
    }

    @Test
    public void test_readyForEvent_whenConfigurationIsNotSet() {
        runWithMockedServiceProvider(
                () -> {
                    // test
                    extension.readyForEvent(noEventDataEvent());

                    // verify that the target state is not updated with latest configuration
                    verify(targetState).updateConfigurationSharedState(null);
                });
    }

    @Test
    public void test_readyForEvent_returnsTrueWhenConfigurationIsSet() {
        runWithMockedServiceProvider(
                () -> {
                    // setup
                    setConfigurationSharedState(
                            MOCKED_CLIENT_CODE, 5, "optedin", false, "targetServer");
                    extension =
                            new TargetExtension(
                                    mockExtensionApi,
                                    targetState,
                                    targetPreviewManager,
                                    requestBuilder,
                                    responseParser);

                    // test
                    assertTrue(extension.readyForEvent(noEventDataEvent()));
                });
    }

    // **********************************************************************************************
    // LoadRequests tests
    // **********************************************************************************************

    @Test
    public void testLoadRequests_NoRequest_When_OptOut() {
        runWithMockedServiceProvider(
                () -> {
                    // setup
                    when(targetState.getMobilePrivacyStatus())
                            .thenReturn(MobilePrivacyStatus.OPT_OUT);
                    final Event event = loadRequestEvent(getTargetRequestList(1), null);

                    // test
                    extension.handleTargetRequestContentEvent(event);

                    // verify
                    verifyNoInteractions(networkService);
                    verify(mockExtensionApi, times(1)).dispatch(eventArgumentCaptor.capture());
                    assertEquals(
                            "default", extractMboxContentFromEvent(eventArgumentCaptor.getValue()));
                });
    }

    @Test
    public void testLoadRequests_NoRequest_When_ClientCodeIsEmpty() {
        runWithMockedServiceProvider(
                () -> {
                    // setup
                    when(targetState.getClientCode()).thenReturn("");
                    final Event event = loadRequestEvent(getTargetRequestList(1), null);

                    // test
                    extension.handleTargetRequestContentEvent(event);

                    // verify
                    verifyNoInteractions(networkService);
                    verifyNoInteractions(requestBuilder);
                    verify(mockExtensionApi, times(1)).dispatch(eventArgumentCaptor.capture());
                    assertEquals(
                            "default", extractMboxContentFromEvent(eventArgumentCaptor.getValue()));
                });
    }

    @Test
    public void testLoadRequests_NoRequest_When_TargetRequestListIsEmpty() {
        runWithMockedServiceProvider(
                () -> {
                    // setup
                    final Event event = loadRequestEvent(getTargetRequestList(0), null);

                    // test
                    extension.handleTargetRequestContentEvent(event);

                    // verify
                    verifyNoInteractions(networkService);
                    verifyNoInteractions(requestBuilder);
                });
    }

    @Test
    public void testLoadRequests_NoRequest_When_NetworkServiceIsNotAvailable() {
        runWithMockedServiceProvider(
                () -> {
                    // setup
                    when(mockServiceProvider.getNetworkService()).thenReturn(null);
                    extension =
                            new TargetExtension(
                                    mockExtensionApi,
                                    targetState,
                                    targetPreviewManager,
                                    requestBuilder,
                                    responseParser);
                    final Event event = loadRequestEvent(getTargetRequestList(1), null);

                    // test
                    extension.handleTargetRequestContentEvent(event);

                    // verify
                    verifyNoInteractions(networkService);
                    verify(mockExtensionApi, times(1)).dispatch(eventArgumentCaptor.capture());
                    assertEquals(
                            "default", extractMboxContentFromEvent(eventArgumentCaptor.getValue()));
                });
    }

    @Test
    public void testLoadRequests_NoRequest_When_EventWithNoData() {
        runWithMockedServiceProvider(
                () -> {
                    // test
                    extension.handleTargetRequestContentEvent(noEventDataEvent());

                    // verify
                    verifyNoInteractions(networkService);
                    verifyNoInteractions(requestBuilder);
                });
    }

    @Test
    public void testLoadRequests_when_invalidLoadRequestEventData() {
        runWithMockedServiceProvider(
                () -> {
                    // test
                    extension.handleTargetRequestContentEvent(noEventDataEvent());

                    // verify
                    verifyNoInteractions(networkService);
                    verifyNoInteractions(requestBuilder);
                });
    }

    @Test
    public void testLoadRequests_whenEmptyJSONObject() {
        runWithMockedServiceProvider(
                () -> {
                    final Event event = loadRequestEvent(getTargetRequestList(1), null);
                    try {
                        when(requestBuilder.getRequestPayload(
                                        any(), any(), any(), any(), any(), any(), any()))
                                .thenReturn(new JSONObject("{}"));
                    } catch (JSONException e) {
                        throw new RuntimeException(e);
                    }

                    // test
                    extension.handleTargetRequestContentEvent(event);

                    // verify
                    verifyNoInteractions(networkService);
                    verify(requestBuilder)
                            .getRequestPayload(
                                    eq(null), anyList(), eq(null), anyList(), eq(""), eq(null),
                                    eq(null));
                    verify(mockExtensionApi, times(1)).dispatch(eventArgumentCaptor.capture());
                    assertEquals(
                            "default", extractMboxContentFromEvent(eventArgumentCaptor.getValue()));
                });
    }

    @Test
    public void testLoadRequests_attachesLifecycleAndIdentityData() {
        runWithMockedServiceProvider(
                () -> {
                    // setup
                    setLifecycleSharedState();
                    setIdentitySharedState();

                    // test
                    final Event event = loadRequestEvent(getTargetRequestList(1), null);
                    extension.handleTargetRequestContentEvent(event);

                    // verify
                    verify(requestBuilder)
                            .getRequestPayload(
                                    eq(null),
                                    anyList(),
                                    eq(null),
                                    anyList(),
                                    eq(""),
                                    eq(identitySharedState),
                                    eq(lifecycleSharedState));
                });
    }

    @Test
    public void testLoadRequests_makesCorrectNetworkRequest() {
        runWithMockedServiceProvider(
                () -> {
                    setEventHubSharedState();
                    final JSONObject jsonObject;
                    try {
                        jsonObject =
                                new JSONObject(
                                        "{\n"
                                                + "\"name\": \"mbox1\",\n"
                                                + "\"options\":"
                                                + " [{\"eventToken\":\"displayEventToken\"}]\n"
                                                + "}\n");
                    } catch (JSONException e) {
                        throw new RuntimeException(e);
                    }
                    when(requestBuilder.getRequestPayload(
                                    any(), any(), any(), any(), any(), any(), any()))
                            .thenReturn(jsonObject);

                    // test
                    final Event event = loadRequestEvent(getTargetRequestList(1), null);
                    extension.handleTargetRequestContentEvent(event);

                    // verify
                    verify(networkService)
                            .connectAsync(
                                    networkRequestCaptor.capture(),
                                    networkCallbackCaptor.capture());
                    assertEquals(
                            "https://"
                                    + MOCKED_TARGET_SERVER
                                    + "/rest/v1/delivery/?client="
                                    + MOCKED_CLIENT_CODE
                                    + "&sessionId="
                                    + MOCK_SESSION_ID,
                            networkRequestCaptor.getValue().getUrl());
                    assertEquals(HttpMethod.POST, networkRequestCaptor.getValue().getMethod());
                    final Map<String, String> headers =
                            networkRequestCaptor.getValue().getHeaders();
                    assertEquals(3, headers.size());
                    assertEquals("application/json", headers.get("Content-Type"));
                    assertEquals("AdobeTargetMobile-Android", headers.get("X-EXC-SDK"));
                    assertEquals(
                            String.format("%s+%s", "x.y.z", extension.getVersion()),
                            headers.get("X-EXC-SDK-Version"));
                    assertEquals(
                            MOCK_NETWORK_TIMEOUT,
                            networkRequestCaptor.getValue().getReadTimeout(),
                            0);
                    assertEquals(
                            MOCK_NETWORK_TIMEOUT,
                            networkRequestCaptor.getValue().getConnectTimeout(),
                            0);
                });
    }

    @Test
    public void testLoadRequests_makesNetworkRequest_wrapperInfoAvailable() {
        runWithMockedServiceProvider(
                () -> {
                    final Map<String, Object> eventHubState =
                            new HashMap<String, Object>() {
                                {
                                    put("version", "x.y.z");
                                    put(
                                            "wrapper",
                                            new HashMap<String, Object>() {
                                                {
                                                    put("friendlyName", "Flutter");
                                                    put("type", "F");
                                                }
                                            });
                                }
                            };
                    setEventHubSharedState(eventHubState);
                    final JSONObject jsonObject;
                    try {
                        jsonObject =
                                new JSONObject(
                                        "{\n"
                                                + "\"name\": \"mbox1\",\n"
                                                + "\"options\":"
                                                + " [{\"eventToken\":\"displayEventToken\"}]\n"
                                                + "}\n");
                    } catch (JSONException e) {
                        throw new RuntimeException(e);
                    }
                    when(requestBuilder.getRequestPayload(
                                    any(), any(), any(), any(), any(), any(), any()))
                            .thenReturn(jsonObject);

                    // test
                    final Event event = loadRequestEvent(getTargetRequestList(1), null);
                    extension.handleTargetRequestContentEvent(event);

                    // verify
                    verify(networkService)
                            .connectAsync(
                                    networkRequestCaptor.capture(),
                                    networkCallbackCaptor.capture());
                    assertEquals(
                            "https://"
                                    + MOCKED_TARGET_SERVER
                                    + "/rest/v1/delivery/?client="
                                    + MOCKED_CLIENT_CODE
                                    + "&sessionId="
                                    + MOCK_SESSION_ID,
                            networkRequestCaptor.getValue().getUrl());
                    assertEquals(HttpMethod.POST, networkRequestCaptor.getValue().getMethod());
                    final Map<String, String> headers =
                            networkRequestCaptor.getValue().getHeaders();
                    assertEquals(3, headers.size());
                    assertEquals("application/json", headers.get("Content-Type"));
                    assertEquals("AdobeTargetMobile-Android-Flutter", headers.get("X-EXC-SDK"));
                    assertEquals(
                            String.format("%s+%s", "x.y.z", extension.getVersion()),
                            headers.get("X-EXC-SDK-Version"));
                    assertEquals(
                            MOCK_NETWORK_TIMEOUT,
                            networkRequestCaptor.getValue().getReadTimeout(),
                            0);
                    assertEquals(
                            MOCK_NETWORK_TIMEOUT,
                            networkRequestCaptor.getValue().getConnectTimeout(),
                            0);
                });
    }

    @Test
    public void testLoadRequests_makesNetworkRequest_eventHubSharedStateNotAvailable() {
        runWithMockedServiceProvider(
                () -> {
                    setEventHubSharedState(null);
                    final JSONObject jsonObject;
                    try {
                        jsonObject =
                                new JSONObject(
                                        "{\n"
                                                + "\"name\": \"mbox1\",\n"
                                                + "\"options\":"
                                                + " [{\"eventToken\":\"displayEventToken\"}]\n"
                                                + "}\n");
                    } catch (JSONException e) {
                        throw new RuntimeException(e);
                    }
                    when(requestBuilder.getRequestPayload(
                                    any(), any(), any(), any(), any(), any(), any()))
                            .thenReturn(jsonObject);

                    // test
                    final Event event = loadRequestEvent(getTargetRequestList(1), null);
                    extension.handleTargetRequestContentEvent(event);

                    // verify
                    verify(networkService)
                            .connectAsync(
                                    networkRequestCaptor.capture(),
                                    networkCallbackCaptor.capture());
                    assertEquals(
                            "https://"
                                    + MOCKED_TARGET_SERVER
                                    + "/rest/v1/delivery/?client="
                                    + MOCKED_CLIENT_CODE
                                    + "&sessionId="
                                    + MOCK_SESSION_ID,
                            networkRequestCaptor.getValue().getUrl());
                    assertEquals(HttpMethod.POST, networkRequestCaptor.getValue().getMethod());
                    final Map<String, String> headers =
                            networkRequestCaptor.getValue().getHeaders();
                    assertEquals(3, headers.size());
                    assertEquals("application/json", headers.get("Content-Type"));
                    assertEquals("AdobeTargetMobile-Android", headers.get("X-EXC-SDK"));
                    assertEquals("", headers.get("X-EXC-SDK-Version"));
                    assertEquals(
                            MOCK_NETWORK_TIMEOUT,
                            networkRequestCaptor.getValue().getReadTimeout(),
                            0);
                    assertEquals(
                            MOCK_NETWORK_TIMEOUT,
                            networkRequestCaptor.getValue().getConnectTimeout(),
                            0);
                });
    }

    @Test
    public void testLoadRequests_withTargetEdgeHost() {
        runWithMockedServiceProvider(
                () -> {
                    when(targetState.getTargetServer()).thenReturn("");
                    when(targetState.getEdgeHost()).thenReturn(MOCK_EDGE_HOST);

                    // test
                    final Event event = loadRequestEvent(getTargetRequestList(1), null);
                    extension.handleTargetRequestContentEvent(event);

                    // verify
                    verify(networkService, times(1))
                            .connectAsync(networkRequestCaptor.capture(), any());
                    assertEquals(
                            "https://"
                                    + MOCK_EDGE_HOST
                                    + "/rest/v1/delivery/?client="
                                    + MOCKED_CLIENT_CODE
                                    + "&sessionId="
                                    + MOCK_SESSION_ID,
                            networkRequestCaptor.getValue().getUrl());
                });
    }

    @Test
    public void testLoadRequests_ResponseNotProcessed_When_ConnectionIsNull() {
        runWithMockedServiceProvider(
                () -> {
                    // test
                    final Event event = loadRequestEvent(getTargetRequestList(1), null);
                    extension.handleTargetRequestContentEvent(event);

                    // verify
                    verify(networkService).connectAsync(any(), networkCallbackCaptor.capture());

                    // test
                    networkCallbackCaptor.getValue().call(null);

                    // verify the dispatched response event
                    verify(mockExtensionApi, times(1)).dispatch(eventArgumentCaptor.capture());
                    assertEquals(
                            "default", extractMboxContentFromEvent(eventArgumentCaptor.getValue()));
                });
    }

    @Test
    public void testLoadRequests_ReturnDefaultContent_When_ResponseJsonIsNull() {
        runWithMockedServiceProvider(
                () -> {
                    // setup
                    when(responseParser.parseResponseToJson(any())).thenReturn(null);

                    // test
                    final Event event = loadRequestEvent(getTargetRequestList(1), null);
                    extension.handleTargetRequestContentEvent(event);
                    verify(networkService).connectAsync(any(), networkCallbackCaptor.capture());
                    networkCallbackCaptor.getValue().call(connecting);

                    // verify default response event dispatched
                    verify(mockExtensionApi, times(1)).dispatch(eventArgumentCaptor.capture());
                    assertEquals(
                            "default", extractMboxContentFromEvent(eventArgumentCaptor.getValue()));
                });
    }

    @Test
    public void testLoadRequests_ReturnDefaultContent_When_ResponseNot200OK() {
        runWithMockedServiceProvider(
                () -> {
                    // setup
                    when(connecting.getResponseCode())
                            .thenReturn(HttpURLConnection.HTTP_BAD_REQUEST);

                    // test
                    final Event event = loadRequestEvent(getTargetRequestList(1), null);
                    extension.handleTargetRequestContentEvent(event);
                    verify(networkService).connectAsync(any(), networkCallbackCaptor.capture());
                    networkCallbackCaptor.getValue().call(connecting);

                    // verify default response event dispatched
                    verify(mockExtensionApi, times(1)).dispatch(eventArgumentCaptor.capture());
                    assertEquals(
                            "default", extractMboxContentFromEvent(eventArgumentCaptor.getValue()));
                });
    }

    @Test
    public void testLoadRequests_ReturnDefaultContent_When_ResponseError() {
<<<<<<< HEAD
        runWithMockedServiceProvider(
                () -> {
                    // setup
                    when(responseParser.getErrorMessage(any())).thenReturn("anyError");

                    // test
                    final Event event = loadRequestEvent(getTargetRequestList(1), null);
                    extension.handleTargetRequestContentEvent(event);
                    verify(networkService).connectAsync(any(), networkCallbackCaptor.capture());
                    networkCallbackCaptor.getValue().call(connecting);

                    // verify default response event dispatched
                    verify(mockExtensionApi, times(1)).dispatch(eventArgumentCaptor.capture());
                    assertEquals(
                            "default", extractMboxContentFromEvent(eventArgumentCaptor.getValue()));
                });
=======
        // setup
        when(responseParser.getErrorMessage(any())).thenReturn("anyError");

        // test
        final Event event = loadRequestEvent(getTargetRequestList(1), null);
        extension.handleTargetRequestContentEvent(event);
        verify(networkService).connectAsync(any(), networkCallbackCaptor.capture());
        networkCallbackCaptor.getValue().call(connecting);

        // verify default response event dispatched
        verify(mockExtensionApi, times(1)).dispatch(eventArgumentCaptor.capture());
        assertEquals("default", extractMboxContentFromEvent(eventArgumentCaptor.getValue()));
    }

    @Test
    public void testLoadRequests_whenValidResponse() throws Exception {
        // setup
        final JSONObject validMboxResponse = new JSONObject("{\"options\": [{\"content\": \"mbox0content\", \"type\": \"html\"}]}");
        when(responseParser.parseResponseToJson(any())).thenReturn(validJSONObject());
        when(responseParser.getTntId(any())).thenReturn(MOCK_TNT_ID_1);
        when(responseParser.getEdgeHost(any())).thenReturn(MOCK_EDGE_HOST);
        when(responseParser.extractBatchedMBoxes(any())).thenReturn(new HashMap<String, JSONObject>() {
            {
                put("mbox0", validMboxResponse);
            }
        });
        when(responseParser.extractMboxContent(eq(validMboxResponse))).thenReturn("mbox0content");
        when(responseParser.extractMboxContent(eq(validMboxResponse))).thenReturn("mbox0content");
        when(responseParser.getResponseTokens(eq(validMboxResponse))).thenReturn(responseTokens);
        when(responseParser.extractClickMetricAnalyticsPayload(eq(validMboxResponse))).thenReturn(clickMetricA4TParams);
        when(responseParser.getAnalyticsForTargetPayload(eq(validMboxResponse))).thenReturn(a4tParams);
        when(responseParser.getAnalyticsForTargetPayload(any(), any())).thenReturn(a4tParams);

        // test
        Event event = loadRequestEvent(getTargetRequestList(1), null);
        extension.handleTargetRequestContentEvent(event);
        verify(networkService).connectAsync(any(), networkCallbackCaptor.capture());
        networkCallbackCaptor.getValue().call(connecting);

        // verify the target state are correctly set from response
        verify(targetState).clearNotifications();
        verify(targetState).updateSessionTimestamp(eq(false));
        verify(targetState).updateEdgeHost(MOCK_EDGE_HOST);
        verify(targetState).updateTntId(MOCK_TNT_ID_1);
        verify(mockExtensionApi).createSharedState(eq(targetSharedState), eq(event));
        verify(mockExtensionApi, times(2)).dispatch(eventArgumentCaptor.capture());
        Event a4tEvent = eventArgumentCaptor.getAllValues().get(0);
        Event mboxContentEvent = eventArgumentCaptor.getAllValues().get(1);

        // verify the a4t event
        assertEquals(EventType.ANALYTICS, a4tEvent.getType());
        assertEquals(EventSource.REQUEST_CONTENT, a4tEvent.getSource());
        assertEquals(true, a4tEvent.getEventData().get("trackinternal"));
        assertEquals("AnalyticsForTarget", a4tEvent.getEventData().get("action"));
        assertEquals(a4tParams, a4tEvent.getEventData().get("contextdata"));

        // verify the dispatched mbox content event
        assertEquals("mbox0content", extractMboxContentFromEvent(mboxContentEvent));
        final Map<String, Object> responseTokens = extractResponseToken(mboxContentEvent);
        assertEquals(3, responseTokens.size());
        assertEquals("responseTokens.Value", responseTokens.get("responseTokens.Key"));
        assertEquals(new ArrayList<String>(Collections.singletonList("books")), responseTokens.get("profile.categoryAffinities"));
        final List<Object> someList = (List<Object>)responseTokens.get("someKey");
        assertEquals(3, someList.size());
        assertEquals("someValue", someList.get(0));
        assertTrue((Boolean)someList.get(1));
        assertEquals(42, (int)someList.get(2));
        assertEquals(a4tParams, extractAnalyticsPayload(mboxContentEvent));
        assertEquals(clickMetricA4TParams, extractClickMetric(mboxContentEvent));
>>>>>>> a8b8bd7a
    }

    @Test
    public void testLoadRequests_whenValidResponse() {
        runWithMockedServiceProvider(
                () -> {
                    // setup
                    final JSONObject validMboxResponse;
                    try {
                        validMboxResponse =
                                new JSONObject(
                                        "{\"options\": [{\"content\": \"mbox0content\", \"type\":"
                                                + " \"html\"}]}");
                    } catch (JSONException e) {
                        throw new RuntimeException(e);
                    }
                    try {
                        when(responseParser.parseResponseToJson(any()))
                                .thenReturn(validJSONObject());
                    } catch (JSONException e) {
                        throw new RuntimeException(e);
                    }
                    when(responseParser.getTntId(any())).thenReturn(MOCK_TNT_ID_1);
                    when(responseParser.getEdgeHost(any())).thenReturn(MOCK_EDGE_HOST);
                    when(responseParser.extractBatchedMBoxes(any()))
                            .thenReturn(
                                    new HashMap<String, JSONObject>() {
                                        {
                                            put("mbox0", validMboxResponse);
                                        }
                                    });
                    when(responseParser.extractMboxContent(eq(validMboxResponse)))
                            .thenReturn("mbox0content");
                    when(responseParser.extractMboxContent(eq(validMboxResponse)))
                            .thenReturn("mbox0content");
                    when(responseParser.getResponseTokens(eq(validMboxResponse)))
                            .thenReturn(responseTokens);
                    when(responseParser.extractClickMetricAnalyticsPayload(eq(validMboxResponse)))
                            .thenReturn(clickMetricA4TParams);
                    when(responseParser.getAnalyticsForTargetPayload(eq(validMboxResponse)))
                            .thenReturn(a4tParams);
                    when(responseParser.getAnalyticsForTargetPayload(any(), any()))
                            .thenReturn(a4tParams);

                    // test
                    Event event = loadRequestEvent(getTargetRequestList(1), null);
                    extension.handleTargetRequestContentEvent(event);
                    verify(networkService).connectAsync(any(), networkCallbackCaptor.capture());
                    networkCallbackCaptor.getValue().call(connecting);

                    // verify the target state are correctly set from response
                    verify(targetState).clearNotifications();
                    verify(targetState).updateSessionTimestamp(eq(false));
                    verify(targetState).updateEdgeHost(MOCK_EDGE_HOST);
                    verify(targetState).updateTntId(MOCK_TNT_ID_1);
                    verify(mockExtensionApi).createSharedState(eq(targetSharedState), eq(event));
                    verify(mockExtensionApi, times(2)).dispatch(eventArgumentCaptor.capture());
                    Event a4tEvent = eventArgumentCaptor.getAllValues().get(0);
                    Event mboxContentEvent = eventArgumentCaptor.getAllValues().get(1);

                    // verify the a4t event
                    assertEquals(EventType.ANALYTICS, a4tEvent.getType());
                    assertEquals(EventSource.REQUEST_CONTENT, a4tEvent.getSource());
                    assertEquals(true, a4tEvent.getEventData().get("trackinternal"));
                    assertEquals("AnalyticsForTarget", a4tEvent.getEventData().get("action"));
                    assertEquals(a4tParams, a4tEvent.getEventData().get("contextdata"));

                    // verify the dispatched mbox content event
                    assertEquals("mbox0content", extractMboxContentFromEvent(mboxContentEvent));
                    assertEquals(responseTokens, extractResponseToken(mboxContentEvent));
                    assertEquals(a4tParams, extractAnalyticsPayload(mboxContentEvent));
                    assertEquals(clickMetricA4TParams, extractClickMetric(mboxContentEvent));
                });
    }

    @Test
    public void testLoadRequests_ReturnDefaultContent_When_ResponseJsonNotContainMbox() {
        runWithMockedServiceProvider(
                () -> {
                    // setup
                    when(responseParser.extractMboxContent(any())).thenReturn(null);

                    // test
                    extension.handleTargetRequestContentEvent(
                            loadRequestEvent(getTargetRequestList(1), null));
                    verify(networkService).connectAsync(any(), networkCallbackCaptor.capture());
                    networkCallbackCaptor.getValue().call(connecting);

                    // verify default response event dispatched
                    verify(mockExtensionApi, times(1)).dispatch(eventArgumentCaptor.capture());
                    assertEquals(
                            "default", extractMboxContentFromEvent(eventArgumentCaptor.getValue()));
                });
    }

    @Test
    public void
            testLoadRequests_ReturnDefaultContent_When_ResponseJsonContainMboxWithEmptyContent() {
        runWithMockedServiceProvider(
                () -> {
                    // setup
                    when(responseParser.extractMboxContent(any())).thenReturn("");

                    // test
                    extension.handleTargetRequestContentEvent(
                            loadRequestEvent(getTargetRequestList(1), null));
                    verify(networkService).connectAsync(any(), networkCallbackCaptor.capture());
                    networkCallbackCaptor.getValue().call(connecting);

                    // verify default response event dispatched
                    verify(mockExtensionApi, times(1)).dispatch(eventArgumentCaptor.capture());
                    assertEquals(
                            "default", extractMboxContentFromEvent(eventArgumentCaptor.getValue()));
                });
    }

    @Test
    public void
            testLoadRequests_NotSendAnalyticsRequest_When_ResponseJsonDoesNotContainA4TPayload() {
        runWithMockedServiceProvider(
                () -> {
                    // setup
                    when(responseParser.getAnalyticsForTargetPayload(any(), any()))
                            .thenReturn(null);

                    // test
                    extension.handleTargetRequestContentEvent(
                            loadRequestEvent(getTargetRequestList(1), null));
                    verify(networkService).connectAsync(any(), networkCallbackCaptor.capture());
                    networkCallbackCaptor.getValue().call(connecting);

                    // verify only target response event is dispatched
                    verify(mockExtensionApi, times(1)).dispatch(eventArgumentCaptor.capture());
                    assertEquals(EventType.TARGET, eventArgumentCaptor.getValue().getType());
                });
    }

    @Test
    public void
            testLoadRequests_SetTntIdAndEdgeHostToNull_When_ResponseJsonNotContainTntIdAndEdgeHost() {
        runWithMockedServiceProvider(
                () -> {
                    // setup
                    when(responseParser.getEdgeHost(any())).thenReturn(null);
                    when(responseParser.getTntId(any())).thenReturn(null);

                    // test
                    extension.handleTargetRequestContentEvent(
                            loadRequestEvent(getTargetRequestList(1), null));
                    verify(networkService).connectAsync(any(), networkCallbackCaptor.capture());
                    networkCallbackCaptor.getValue().call(connecting);

                    // verify
                    verify(targetState).updateTntId(null);
                    verify(targetState, times(2)).updateEdgeHost(null);
                });
    }

    // **********************************************************************************************
    // setThirdPartyId
    // **********************************************************************************************

    @Test
    public void testSetThirdPartyId_validInput() {
        runWithMockedServiceProvider(
                () -> {
                    // setup
                    when(targetState.getThirdPartyId()).thenReturn(null);

                    // test
                    extension.handleTargetRequestIdentityEvent(
                            setThirdPartyIdEvent(MOCK_THIRD_PARTY_ID));

                    // validate
                    verify(targetState).updateThirdPartyId(MOCK_THIRD_PARTY_ID);
                });
    }

    @Test
    public void testSetThirdPartyId_NullInput() {
        runWithMockedServiceProvider(
                () -> {
                    // setup
                    when(targetState.getThirdPartyId()).thenReturn(MOCK_THIRD_PARTY_ID);

                    // test
                    extension.handleTargetRequestIdentityEvent(setThirdPartyIdEvent(null));

                    // validate
                    verify(targetState).updateThirdPartyId(null);
                });
    }

    @Test
    public void testSetThirdPartyId_NewID() {
        runWithMockedServiceProvider(
                () -> {
                    // setup
                    when(targetState.getThirdPartyId()).thenReturn(MOCK_THIRD_PARTY_ID);

                    // test
                    extension.handleTargetRequestIdentityEvent(
                            setThirdPartyIdEvent(MOCK_THIRD_PARTY_ID_1));

                    // validate
                    verify(targetState).updateThirdPartyId(MOCK_THIRD_PARTY_ID_1);
                });
    }

    @Test
    public void testSetThirdPartyId_sameID_Then_NoOp() {
        runWithMockedServiceProvider(
                () -> {
                    // setup
                    when(targetState.getThirdPartyId()).thenReturn(MOCK_THIRD_PARTY_ID);

                    // test
                    extension.handleTargetRequestIdentityEvent(
                            setThirdPartyIdEvent(MOCK_THIRD_PARTY_ID));

                    // validate
                    verify(targetState, times(0)).updateThirdPartyId(any());
                });
    }

    @Test
    public void testSetThirdPartyId_Creates_SharedState_Privacy_OptIn() {
        runWithMockedServiceProvider(
                () -> {
                    // set privacy status optedIn
                    when(targetState.getMobilePrivacyStatus())
                            .thenReturn(MobilePrivacyStatus.OPT_IN);

                    // test
                    final Event event = setThirdPartyIdEvent(MOCK_THIRD_PARTY_ID);
                    extension.handleTargetRequestIdentityEvent(event);

                    // validate
                    verify(mockExtensionApi).createSharedState(targetSharedState, event);
                });
    }

    @Test
    public void testSetThirdPartyId_Creates_SharedState_Privacy_OptUnknown() {
        runWithMockedServiceProvider(
                () -> {
                    // set privacy status optUnknown
                    when(targetState.getMobilePrivacyStatus())
                            .thenReturn(MobilePrivacyStatus.UNKNOWN);

                    // test
                    final Event event = setThirdPartyIdEvent(MOCK_THIRD_PARTY_ID);
                    extension.handleTargetRequestIdentityEvent(event);

                    // validate
                    verify(mockExtensionApi).createSharedState(targetSharedState, event);
                });
    }

    @Test
    public void testSetThirdPartyId_On_Privacy_OptOut() {
        runWithMockedServiceProvider(
                () -> {
                    // set privacy status optedOut
                    final HashMap<String, Object> emptySharedState = new HashMap();
                    when(targetState.getMobilePrivacyStatus())
                            .thenReturn(MobilePrivacyStatus.OPT_OUT);
                    when(targetState.generateSharedState()).thenReturn(emptySharedState);

                    // test
                    final Event event = setThirdPartyIdEvent(MOCK_THIRD_PARTY_ID);
                    extension.handleTargetRequestIdentityEvent(event);

                    // validate that the shared state is updated with empty map and the third party
                    // Id is not set
                    verify(mockExtensionApi).createSharedState(emptySharedState, event);
                    verify(targetState, times(0)).updateThirdPartyId(any());
                });
    }

    // **********************************************************************************************
    // setTntId
    // **********************************************************************************************

    @Test
    public void testSetTntId_validInput() {
        runWithMockedServiceProvider(
                () -> {
                    // setup
                    when(targetState.getTntId()).thenReturn(null);

                    // test
                    final Event event = setTntIdEvent(MOCK_TNT_ID);
                    extension.handleTargetRequestIdentityEvent(event);

                    // validate
                    verify(targetState).updateTntId(MOCK_TNT_ID);
                    verify(targetState).updateEdgeHost("mboxedge35.tt.omtrdc.net");
                    // verify that a new shared state is generated
                    verify(mockExtensionApi).createSharedState(any(), eq(event));
                });
    }

    @Test
    public void testSetTntId_null_whenAlreadySet() {
        runWithMockedServiceProvider(
                () -> {
                    // setup
                    when(targetState.getTntId()).thenReturn(MOCK_TNT_ID);

                    // test
                    final Event event = setTntIdEvent(null);
                    extension.handleTargetRequestIdentityEvent(event);

                    // validate
                    verify(targetState).updateTntId(null);
                    verify(targetState).updateEdgeHost(null);
                    // verify that a new shared state is generated
                    verify(mockExtensionApi).createSharedState(any(), eq(event));
                });
    }

    @Test
    public void testSetTntId_null_whenAlreadyNull() {
        runWithMockedServiceProvider(
                () -> {
                    // setup
                    when(targetState.getTntId()).thenReturn(null);

                    // test
                    extension.handleTargetRequestIdentityEvent(setTntIdEvent(null));

                    // validate that the state is not updated
                    verify(targetState, times(0)).updateTntId(any());
                    verify(targetState, times(0)).updateEdgeHost(any());
                });
    }

    @Test
    public void testSetTntId_EmptyInput() {
        runWithMockedServiceProvider(
                () -> {
                    // setup
                    when(targetState.getTntId()).thenReturn(MOCK_TNT_ID);

                    // test
                    extension.handleTargetRequestIdentityEvent(setTntIdEvent(""));

                    // validate that the state is not updated
                    verify(targetState).updateTntId(eq(""));
                    verify(targetState).updateEdgeHost(null);
                });
    }

    @Test
    public void testSetTntId_newIdHasDifferentHint() {
        runWithMockedServiceProvider(
                () -> {
                    // setup
                    // MOCK_TNT_ID  =  66E5C681-4F70-41A2-86AE-F1E151443B10.35_0
                    // MOCK_TNT_ID1 =  66E5C681-4F70-41A2-86AE-F1E151443B10.32_0
                    when(targetState.getTntId()).thenReturn(MOCK_TNT_ID);

                    // test
                    extension.handleTargetRequestIdentityEvent(setTntIdEvent(MOCK_TNT_ID_1));

                    // verify
                    verify(targetState).updateTntId(MOCK_TNT_ID_1);
                    verify(targetState).updateEdgeHost("mboxedge32.tt.omtrdc.net");
                });
    }

    @Test
    public void testSetTntId_newIdHasDifferentUUID() {
        runWithMockedServiceProvider(
                () -> {
                    // setup
                    // MOCK_TNT_ID_1 =  66E5C681-4F70-41A2-86AE-F1E151443B10.32_0
                    // MOCK_TNT_ID_2 =  4DBCC39D-4ACA-47D4-A7D2-A85C1C0CC382.32_0
                    when(targetState.getTntId()).thenReturn(MOCK_TNT_ID_1);

                    // test
                    extension.handleTargetRequestIdentityEvent(setTntIdEvent(MOCK_TNT_ID_2));

                    // verify
                    verify(targetState).updateTntId(MOCK_TNT_ID_2);
                    verify(targetState).updateEdgeHost("mboxedge32.tt.omtrdc.net");
                });
    }

    @Test
    public void testSetTntId_newIdHasDifferentUUIDAndHint() {
        runWithMockedServiceProvider(
                () -> {
                    // setup
                    // MOCK_TNT_ID  =  66E5C681-4F70-41A2-86AE-F1E151443B10.35_0
                    // MOCK_TNT_ID_2 =  4DBCC39D-4ACA-47D4-A7D2-A85C1C0CC382.32_0
                    when(targetState.getTntId()).thenReturn(MOCK_TNT_ID);

                    // test
                    extension.handleTargetRequestIdentityEvent(setTntIdEvent(MOCK_TNT_ID_2));

                    // verify
                    verify(targetState).updateTntId(MOCK_TNT_ID_2);
                    verify(targetState).updateEdgeHost("mboxedge32.tt.omtrdc.net");
                });
    }

    @Test
    public void testSetTntId_newIdHasInvalidHint() {
        runWithMockedServiceProvider(
                () -> {
                    // test
                    extension.handleTargetRequestIdentityEvent(setTntIdEvent(MOCK_TNT_ID_INVALID));

                    // verify
                    verify(targetState).updateTntId(MOCK_TNT_ID_INVALID);
                    verify(targetState).updateEdgeHost(null);
                });
    }

    @Test
    public void testSetTntId_Fails_Privacy_OptOut() {
        runWithMockedServiceProvider(
                () -> {
                    // setup
                    when(targetState.getMobilePrivacyStatus())
                            .thenReturn(MobilePrivacyStatus.OPT_OUT);

                    // test
                    extension.handleTargetRequestIdentityEvent(setTntIdEvent(MOCK_TNT_ID_1));

                    // validate that the state is not updated
                    verify(targetState, times(0)).updateTntId(any());
                    verify(targetState, times(0)).updateEdgeHost(any());
                });
    }

    @Test
    public void testSetTntId_Succeeds_Privacy_Unknown() {
        runWithMockedServiceProvider(
                () -> {
                    // setup
                    when(targetState.getMobilePrivacyStatus())
                            .thenReturn(MobilePrivacyStatus.UNKNOWN);

                    // test
                    extension.handleTargetRequestIdentityEvent(setTntIdEvent(MOCK_TNT_ID_1));

                    // validate that the state is updated
                    verify(targetState).updateTntId(any());
                    verify(targetState).updateEdgeHost(any());
                });
    }

    // **********************************************************************************************
    // setSessionId
    // **********************************************************************************************

    @Test
    public void testSetSessionId_validInput() {
        runWithMockedServiceProvider(
                () -> {
                    // setup
                    when(targetState.getSessionId()).thenReturn(null);

                    // test
                    extension.handleTargetRequestIdentityEvent(setSessionIdEvent(MOCK_SESSION_ID));

                    // validate
                    verify(targetState).updateSessionId(MOCK_SESSION_ID);
                    verify(targetState).updateSessionTimestamp(eq(false));
                });
    }

    @Test
    public void testSetSessionId_nullInput() {
        runWithMockedServiceProvider(
                () -> {
                    // test
                    extension.handleTargetRequestIdentityEvent(setSessionIdEvent(null));

                    // verify
                    verify(targetState).resetSession();
                });
    }

    @Test
    public void testSetSessionId_privacyOptedOut() {
        runWithMockedServiceProvider(
                () -> {
                    // setup
                    when(targetState.getMobilePrivacyStatus())
                            .thenReturn(MobilePrivacyStatus.OPT_OUT);

                    // test
                    extension.handleTargetRequestIdentityEvent(setSessionIdEvent(MOCK_SESSION_ID));

                    // validate that the state is not updated
                    verify(targetState, times(0)).updateSessionId(any());
                });
    }

    @Test
    public void testSetSessionId_newSessionIdValueIsUnchanged() {
        runWithMockedServiceProvider(
                () -> {
                    // setup
                    // the setup step mocks with current session to value MOCK_SESSION_ID

                    // test
                    extension.handleTargetRequestIdentityEvent(setSessionIdEvent(MOCK_SESSION_ID));

                    // validate
                    verify(targetState, times(0)).updateSessionId(any());
                    verify(targetState).updateSessionTimestamp(eq(false));
                });
    }

    // **********************************************************************************************
    // ClearPrefetchCache
    // **********************************************************************************************

    @Test
    public void test_onClearPrefetchCacheEvent() {
        runWithMockedServiceProvider(
                () -> {
                    // test
                    extension.handleTargetRequestResetEvent(clearPrefetchCacheEvent());

                    // verify
                    verify(targetState).clearPrefetchedMboxes();
                });
    }

    // **********************************************************************************************
    // ResetExperience
    // **********************************************************************************************

    @Test
    public void test_onResetExperienceEvent() {
        runWithMockedServiceProvider(
                () -> {
                    when(targetState.generateSharedState()).thenReturn(null);
                    when(targetState.getEdgeHost()).thenReturn("hst");
                    when(targetState.getTntId()).thenReturn("sampleId");
                    when(targetState.getThirdPartyId()).thenReturn("sampleId");
                    Event event = resetExperienceEvent();

                    // test
                    extension.handleTargetRequestResetEvent(event);

                    // verify
                    verify(targetState).resetSession();
                    verify(targetState).updateTntId(eq(null));
                    verify(targetState).updateThirdPartyId(eq(null));
                    verify(targetState, times(2)).updateEdgeHost(eq(null));
                    verify(mockExtensionApi).createSharedState(eq(null), eq(event));
                });
    }

    @Test
    public void test_RequestResetEvent_when_noEventData() {
        runWithMockedServiceProvider(
                () -> {
                    // test
                    HashMap<String, Object> eventData = new HashMap<>();
                    eventData.put(TargetConstants.EventDataKeys.LOAD_REQUEST, "invalid");
                    Event event =
                            new Event.Builder("Test", EventType.TARGET, EventSource.NONE)
                                    .setEventData(eventData)
                                    .build();
                    extension.handleTargetRequestResetEvent(event);

                    // verify
                    verifyNoInteractions(targetState);
                    verifyNoInteractions(mockExtensionApi);
                });
    }

    // **********************************************************************************************
    // HandleRawEvent
    // **********************************************************************************************

    @Test
    public void testHandleRawRequest_NoRequest_When_NoConfiguration() {
        runWithMockedServiceProvider(
                () -> {
                    // setup
                    when(targetState.getClientCode()).thenReturn("");

                    // test
                    extension.handleTargetRequestContentEvent(rawRequestExecuteEvent(1));

                    // verify
                    verifyNoInteractions(networkService);
                    verifyNoInteractions(requestBuilder);
                    verify(mockExtensionApi, times(1)).dispatch(eventArgumentCaptor.capture());
                    assertNull(
                            eventArgumentCaptor
                                    .getValue()
                                    .getEventData()
                                    .get(EventDataKeys.RESPONSE_DATA));
                });
    }

    @Test
    public void testHandleRawRequest_NoRequest_When_OptOut() {
        runWithMockedServiceProvider(
                () -> {
                    // setup
                    when(targetState.getMobilePrivacyStatus())
                            .thenReturn(MobilePrivacyStatus.OPT_OUT);

                    // test
                    extension.handleTargetRequestContentEvent(rawRequestExecuteEvent(1));

                    // verify
                    verifyNoInteractions(networkService);
                    verifyNoInteractions(requestBuilder);
                    verify(mockExtensionApi, times(1)).dispatch(eventArgumentCaptor.capture());
                    assertNull(
                            eventArgumentCaptor
                                    .getValue()
                                    .getEventData()
                                    .get(EventDataKeys.RESPONSE_DATA));
                });
    }

    @Test
    public void testHandleRawRequest_NoRequest_When_NetworkServiceIsNotAvailable() {
        runWithMockedServiceProvider(
                () -> {
                    // setup
                    when(mockServiceProvider.getNetworkService()).thenReturn(networkService);
                    when(mockServiceProvider.getNetworkService()).thenReturn(null);
                    extension =
                            new TargetExtension(
                                    mockExtensionApi,
                                    targetState,
                                    targetPreviewManager,
                                    requestBuilder,
                                    responseParser);

                    // test
                    extension.handleTargetRequestContentEvent(rawRequestExecuteEvent(1));

                    // verify
                    verifyNoInteractions(networkService);
                    verify(mockExtensionApi, times(1)).dispatch(eventArgumentCaptor.capture());
                    assertNull(
                            eventArgumentCaptor
                                    .getValue()
                                    .getEventData()
                                    .get(EventDataKeys.RESPONSE_DATA));
                });
    }

    @Test
    public void testHandleRawRequest_TargetRequestBuilder_isNull() {
        runWithMockedServiceProvider(
                () -> {
                    // setup
                    when(mockServiceProvider.getDeviceInfoService()).thenReturn(null);
                    extension =
                            new TargetExtension(
                                    mockExtensionApi,
                                    targetState,
                                    targetPreviewManager,
                                    null,
                                    responseParser);

                    // test
                    extension.handleTargetRequestContentEvent(rawRequestExecuteEvent(1));

                    // verify
                    verifyNoInteractions(networkService);
                    verifyNoInteractions(requestBuilder);
                    verify(mockExtensionApi, times(1)).dispatch(eventArgumentCaptor.capture());
                    assertNull(
                            eventArgumentCaptor
                                    .getValue()
                                    .getEventData()
                                    .get(EventDataKeys.RESPONSE_DATA));
                });
    }

    @Test
    public void testHandleRawRequest_NoRequest_When_RequestPayloadIsEmpty() {
        runWithMockedServiceProvider(
                () -> {
                    // setup
                    JSONObject json = null;
                    try {
                        json = new JSONObject("{}");
                    } catch (JSONException e) {
                        throw new RuntimeException(e);
                    }
                    when(requestBuilder.getRequestPayload(any(), any(), any(), any(), any()))
                            .thenReturn(json);

                    // test
                    extension.handleTargetRequestContentEvent(rawRequestExecuteEvent(1));

                    // verify no network request is made
                    verifyNoInteractions(networkService);
                    verify(mockExtensionApi, times(1)).dispatch(eventArgumentCaptor.capture());
                    assertNull(
                            eventArgumentCaptor
                                    .getValue()
                                    .getEventData()
                                    .get(EventDataKeys.RESPONSE_DATA));
                });
    }

    @Test
    public void
            testHandleRawRequest_SendRequest_When_RequestPayloadIsValid_sendsCorrectNetworkRequest()
                    throws Exception {
        runWithMockedServiceProvider(
                () -> {
                    // setup
                    setEventHubSharedState();
                    JSONObject json = null;
                    try {
                        json = new JSONObject("{\"test\":\"value\"}");
                    } catch (JSONException e) {
                        throw new RuntimeException(e);
                    }
                    when(requestBuilder.getRequestPayload(any(), any(), any(), any(), any()))
                            .thenReturn(json);

                    // test
                    extension.handleTargetRequestContentEvent(rawRequestExecuteEvent(1));

                    // verify
                    verify(networkService)
                            .connectAsync(
                                    networkRequestCaptor.capture(),
                                    networkCallbackCaptor.capture());
                    assertEquals(
                            "https://"
                                    + MOCKED_TARGET_SERVER
                                    + "/rest/v1/delivery/?client="
                                    + MOCKED_CLIENT_CODE
                                    + "&sessionId="
                                    + MOCK_SESSION_ID,
                            networkRequestCaptor.getValue().getUrl());
                    assertEquals(HttpMethod.POST, networkRequestCaptor.getValue().getMethod());
                    final Map<String, String> headers =
                            networkRequestCaptor.getValue().getHeaders();
                    assertEquals(3, headers.size());
                    assertEquals("application/json", headers.get("Content-Type"));
                    assertEquals("AdobeTargetMobile-Android", headers.get("X-EXC-SDK"));
                    assertEquals(
                            String.format("%s+%s", "x.y.z", extension.getVersion()),
                            headers.get("X-EXC-SDK-Version"));
                    assertEquals(
                            json.toString(),
                            new String(
                                    networkRequestCaptor.getValue().getBody(),
                                    StandardCharsets.UTF_8));
                    assertEquals(
                            MOCK_NETWORK_TIMEOUT,
                            networkRequestCaptor.getValue().getReadTimeout(),
                            0);
                    assertEquals(
                            MOCK_NETWORK_TIMEOUT,
                            networkRequestCaptor.getValue().getConnectTimeout(),
                            0);
                });
    }

    @Test
    public void testHandleRawRequest_ResponseNotProcessed_When_ConnectionIsNull() {
        runWithMockedServiceProvider(
                () -> {
                    // test
                    extension.handleTargetRequestContentEvent(rawRequestExecuteEvent(1));

                    // verify and call callback
                    verify(networkService).connectAsync(any(), networkCallbackCaptor.capture());
                    networkCallbackCaptor.getValue().call(null);

                    // verify the dispatched response event
                    verify(mockExtensionApi, times(1)).dispatch(eventArgumentCaptor.capture());
                    assertNull(
                            eventArgumentCaptor
                                    .getValue()
                                    .getEventData()
                                    .get(EventDataKeys.RESPONSE_DATA));
                });
    }

    @Test
    public void testHandleRawRequest_DispatchRawResponse_When_ResponseJsonIsNull() {
        runWithMockedServiceProvider(
                () -> {
                    // setup
                    when(responseParser.parseResponseToJson(any())).thenReturn(null);

                    // test
                    extension.handleTargetRequestContentEvent(rawRequestExecuteEvent(1));

                    // verify and call callback
                    verify(networkService).connectAsync(any(), networkCallbackCaptor.capture());
                    networkCallbackCaptor.getValue().call(connecting);

                    // verify the dispatched response event
                    verify(mockExtensionApi, times(1)).dispatch(eventArgumentCaptor.capture());
                    assertNull(
                            eventArgumentCaptor
                                    .getValue()
                                    .getEventData()
                                    .get(EventDataKeys.RESPONSE_DATA));
                });
    }

    @Test
    public void testHandleRawRequest_DispatchRawResponse_When_NetworkResponseNot200() {
        runWithMockedServiceProvider(
                () -> {
                    // setup
                    when(connecting.getResponseCode())
                            .thenReturn(HttpURLConnection.HTTP_BAD_REQUEST);
                    when(responseParser.getErrorMessage(any())).thenReturn("SomeErrorMessage");

                    // test
                    extension.handleTargetRequestContentEvent(rawRequestExecuteEvent(1));

                    // verify and call callback
                    verify(networkService).connectAsync(any(), networkCallbackCaptor.capture());
                    networkCallbackCaptor.getValue().call(connecting);

                    // verify the dispatched response event
                    verify(mockExtensionApi, times(1)).dispatch(eventArgumentCaptor.capture());
                    assertNull(
                            eventArgumentCaptor
                                    .getValue()
                                    .getEventData()
                                    .get(EventDataKeys.RESPONSE_DATA));
                });
    }

    @Test
    public void
            testHandleRawRequest_SetTntIdAndEdgeHost_When_ResponseJsonContainValidTntIdAndEdgeHost() {
        runWithMockedServiceProvider(
                () -> {
                    // setup
                    when(responseParser.getTntId(any())).thenReturn(MOCK_TNT_ID_1);
                    when(responseParser.getEdgeHost(any())).thenReturn(MOCK_EDGE_HOST);

                    // test
                    extension.handleTargetRequestContentEvent(rawRequestExecuteEvent(1));

                    // verify and call callback
                    verify(networkService).connectAsync(any(), networkCallbackCaptor.capture());
                    networkCallbackCaptor.getValue().call(connecting);

                    // verify
                    verify(targetState).updateSessionTimestamp(eq(false));
                    verify(targetState).updateEdgeHost(eq(MOCK_EDGE_HOST));
                    verify(targetState).updateTntId(eq(MOCK_TNT_ID_1));
                });
    }

    @Test
    public void
            testHandleRawRequest_SetTntIdAndEdgeHostToNull_When_ResponseJsonNotContainTntIdAndEdgeHost() {
        runWithMockedServiceProvider(
                () -> {
                    // setup
                    when(responseParser.getTntId(any())).thenReturn(null);
                    when(responseParser.getEdgeHost(any())).thenReturn(null);

                    // test
                    extension.handleTargetRequestContentEvent(rawRequestExecuteEvent(1));

                    // verify and call callback
                    verify(networkService).connectAsync(any(), networkCallbackCaptor.capture());
                    networkCallbackCaptor.getValue().call(connecting);

                    // verify
                    verify(targetState).updateSessionTimestamp(eq(false));
                    verify(targetState, times(2)).updateEdgeHost(eq(null));
                    verify(targetState).updateTntId(eq(null));
                });
    }

    @Test
    public void
            testHandleRawRequest_DispatchExecuteResponse_When_ResponseJsonContainsMboxWithValidContent() {
        runWithMockedServiceProvider(
                () -> {
                    // setup
                    Map<String, Object> executeMbox =
                            new HashMap<String, Object>() {
                                {
                                    put("name", "mbox0");
                                    put(
                                            "options",
                                            new ArrayList<Map<String, Object>>() {
                                                {
                                                    add(
                                                            new HashMap<String, Object>() {
                                                                {
                                                                    put("type", "html");
                                                                    put(
                                                                            "content",
                                                                            "<html><body>Hello</body></html>");
                                                                }
                                                            });
                                                }
                                            });
                                    put(
                                            "metrics",
                                            new ArrayList<Map<String, Object>>() {
                                                {
                                                    add(
                                                            new HashMap<String, Object>() {
                                                                {
                                                                    put("type", "click");
                                                                    put(
                                                                            "eventToken",
                                                                            "LgG0+YDMHn4X5HqGJVoZ5g==");
                                                                }
                                                            });
                                                }
                                            });
                                }
                            };

                    List<Map<String, Object>> executeMboxes =
                            new ArrayList<Map<String, Object>>() {
                                {
                                    add(executeMbox);
                                }
                            };

                    Map<String, Object> responseMap =
                            new HashMap<String, Object>() {
                                {
                                    put("status", 200);
                                    put("requestId", "01d4a408-6978-48f7-95c6-03f04160b257");
                                    put("client", "adobe");
                                    put("edgeHost", "mboxedge35.tt.omtrdc.net");
                                    put(
                                            "id",
                                            new HashMap<String, Object>() {
                                                {
                                                    put(
                                                            "tntId",
                                                            "DE03D4AD-1FFE-421F-B2F2-303BF26822C1.35_0");
                                                    put(
                                                            "marketingCloudVisitorId",
                                                            "61055260263379929267175387965071996926");
                                                }
                                            });
                                    put(
                                            "execute",
                                            new HashMap<String, Object>() {
                                                {
                                                    put("mboxes", executeMboxes);
                                                }
                                            });
                                }
                            };
                    when(responseParser.parseResponseToJson(any()))
                            .thenReturn(new JSONObject(responseMap));

                    // test
                    extension.handleTargetRequestContentEvent(rawRequestExecuteEvent(1));

                    // verify and call callback
                    verify(networkService).connectAsync(any(), networkCallbackCaptor.capture());
                    networkCallbackCaptor.getValue().call(connecting);

                    // verify the dispatched response event contains the response data parsed by
                    // responseParser
                    verify(mockExtensionApi, times(1)).dispatch(eventArgumentCaptor.capture());
                    assertEquals(
                            responseMap,
                            eventArgumentCaptor
                                    .getValue()
                                    .getEventData()
                                    .get(EventDataKeys.RESPONSE_DATA));
                });
    }

    @Test
    public void testHandleRawRequest_SendNotification_When_RequestPayloadIsValid() {
        runWithMockedServiceProvider(
                () -> {
                    // setup
                    JSONObject json = null;
                    try {
                        json =
                                new JSONObject(
                                        "{\"mbox\": {\"name\": \"mbox1\"},"
                                                + " \"tokens\":[\"someToken\"]}");
                    } catch (JSONException e) {
                        throw new RuntimeException(e);
                    }
                    when(requestBuilder.getRequestPayload(any(), any(), any(), any(), any()))
                            .thenReturn(json);

                    // test
                    extension.handleTargetRequestContentEvent(
                            getTargetRawRequestForNotificationsEvent(1));

                    // verify
                    verify(networkService)
                            .connectAsync(
                                    networkRequestCaptor.capture(),
                                    networkCallbackCaptor.capture());
                });
    }

    // ========================================================================================
    // HandleGenericDataOSEvent
    // ========================================================================================

    @Test
    public void testHandleGenericDataOSEvent_withValidDeeplink() {
        runWithMockedServiceProvider(
                () -> {
                    // setup
                    final String deeplink = "deeplink://something";
                    when(targetState.isPreviewEnabled()).thenReturn(true);

                    // test
                    extension.handleGenericDataOSEvent(previewDeeplinkEvent(deeplink));

                    // verify
                    verify(targetPreviewManager)
                            .enterPreviewModeWithDeepLinkParams(
                                    eq(MOCKED_CLIENT_CODE), eq(deeplink));
                });
    }

    @Test
    public void testHandleGenericDataOSEvent_whenPreviewNotEnabledInConfiguration() {
        runWithMockedServiceProvider(
                () -> {
                    // setup
                    final String deeplink = "deeplink://something";
                    when(targetState.isPreviewEnabled()).thenReturn(false);

                    // test
                    extension.handleGenericDataOSEvent(previewDeeplinkEvent(deeplink));

                    // verify
                    verifyNoInteractions(targetPreviewManager);
                });
    }

    @Test
    public void testHandleGenericDataOSEvent_whenNullDeeplink() {
        runWithMockedServiceProvider(
                () -> {
                    // setup
                    when(targetState.isPreviewEnabled()).thenReturn(true);

                    // test
                    extension.handleGenericDataOSEvent(previewDeeplinkEvent(null));

                    // verify
                    verifyNoInteractions(targetPreviewManager);
                });
    }

    @Test
    public void testHandleGenericDataOSEvent_whenEmptyDeeplink() {
        runWithMockedServiceProvider(
                () -> {
                    // setup
                    when(targetState.isPreviewEnabled()).thenReturn(true);

                    // test
                    extension.handleGenericDataOSEvent(previewDeeplinkEvent(""));

                    // verify
                    verifyNoInteractions(targetPreviewManager);
                });
    }

    @Test
    public void testHandleGenericDataOSEvent_when_targetNotConfigured() {
        runWithMockedServiceProvider(
                () -> {
                    // setup
                    when(targetState.getClientCode()).thenReturn("");
                    when(targetState.isPreviewEnabled()).thenReturn(true);

                    // test
                    extension.handleGenericDataOSEvent(previewDeeplinkEvent("target:deeplink//"));

                    // verify
                    verifyNoInteractions(targetPreviewManager);
                });
    }

    @Test
    public void testHandleGenericDataOSEvent_when_emptyEventData() {
        runWithMockedServiceProvider(
                () -> {
                    // setup
                    when(targetState.isPreviewEnabled()).thenReturn(true);

                    // test
                    extension.handleGenericDataOSEvent(noEventDataEvent());

                    // verify
                    verifyNoInteractions(targetPreviewManager);
                });
    }

    // ========================================================================================
    // setPreviewRestartDeeplink
    // ========================================================================================

    @Test
    public void testSetPreviewRestartDeepLink_when_emptyDeeplink() {
        runWithMockedServiceProvider(
                () -> {
                    // test
                    extension.handleTargetRequestContentEvent(previewRestartDeeplinkEvent(""));

                    // verify
                    verifyNoInteractions(targetPreviewManager);
                });
    }

    @Test
    public void testSetPreviewRestartDeepLink_when_nullDeeplink() {
        runWithMockedServiceProvider(
                () -> {
                    // test
                    extension.handleTargetRequestContentEvent(previewRestartDeeplinkEvent(null));

                    // verify
                    verifyNoInteractions(targetPreviewManager);
                });
    }

    @Test
    public void testSetPreviewRestartDeepLink_when_validDeeplink() {
        runWithMockedServiceProvider(
                () -> {
                    // test
                    final String restartDeeplink = "deeplink://";
                    extension.handleTargetRequestContentEvent(
                            previewRestartDeeplinkEvent(restartDeeplink));

                    // verify
                    verify(targetPreviewManager).setRestartDeepLink(eq(restartDeeplink));
                });
    }

    // **********************************************************************************************
    // HandlePrefetchContent
    // **********************************************************************************************

    @Test
    public void testHandlePrefetchContent_NoRequest_When_OptOut() {
        runWithMockedServiceProvider(
                () -> {
                    // setup
                    when(targetState.getMobilePrivacyStatus())
                            .thenReturn(MobilePrivacyStatus.OPT_OUT);

                    // test
                    final Event event = prefetchContentEvent(getTargetPrefetchList(1), null);
                    extension.handleTargetRequestContentEvent(event);

                    // verify
                    verifyNoInteractions(networkService);
                    verify(mockExtensionApi, times(1)).dispatch(eventArgumentCaptor.capture());
                    assertEquals(
                            "Privacy status is not opted in",
                            eventArgumentCaptor
                                    .getValue()
                                    .getEventData()
                                    .get(TargetConstants.EventDataKeys.PREFETCH_ERROR));
                    assertEquals(
                            false,
                            eventArgumentCaptor
                                    .getValue()
                                    .getEventData()
                                    .get(TargetConstants.EventDataKeys.PREFETCH_RESULT));
                });
    }

    @Test
    public void testHandlePrefetchContent_NoRequest_When_ClientCodeIsEmpty() {
        runWithMockedServiceProvider(
                () -> {
                    // setup
                    when(targetState.getClientCode()).thenReturn("");

                    // test
                    final Event event = prefetchContentEvent(getTargetPrefetchList(1), null);
                    extension.handleTargetRequestContentEvent(event);

                    // verify
                    verifyNoInteractions(networkService);
                    verify(mockExtensionApi, times(1)).dispatch(eventArgumentCaptor.capture());
                    assertEquals(
                            "Missing client code",
                            eventArgumentCaptor
                                    .getValue()
                                    .getEventData()
                                    .get(TargetConstants.EventDataKeys.PREFETCH_ERROR));
                    assertEquals(
                            false,
                            eventArgumentCaptor
                                    .getValue()
                                    .getEventData()
                                    .get(TargetConstants.EventDataKeys.PREFETCH_RESULT));
                });
    }

    @Test
    public void testHandlePrefetchContent_NoRequest_When_NoPrefetchList() {
        runWithMockedServiceProvider(
                () -> {
                    // setup
                    when(targetState.getClientCode()).thenReturn("");

                    // test
                    final Event event = prefetchContentEvent(getTargetPrefetchList(0), null);
                    extension.handleTargetRequestContentEvent(event);

                    // verify
                    verifyNoInteractions(networkService);
                    verify(mockExtensionApi, times(1)).dispatch(eventArgumentCaptor.capture());
                    assertEquals(
                            "Empty or null prefetch requests list",
                            eventArgumentCaptor
                                    .getValue()
                                    .getEventData()
                                    .get(TargetConstants.EventDataKeys.PREFETCH_ERROR));
                    assertEquals(
                            false,
                            eventArgumentCaptor
                                    .getValue()
                                    .getEventData()
                                    .get(TargetConstants.EventDataKeys.PREFETCH_RESULT));
                });
    }

    @Test
    public void testHandlePrefetchContent_NoRequest_When_PreviewModeInOn() {
        runWithMockedServiceProvider(
                () -> {
                    // setup
                    when(targetPreviewManager.getPreviewParameters()).thenReturn("someParameter");

                    // test
                    final Event event = prefetchContentEvent(getTargetPrefetchList(1), null);
                    extension.handleTargetRequestContentEvent(event);

                    // verify
                    verifyNoInteractions(networkService);
                    verify(mockExtensionApi, times(1)).dispatch(eventArgumentCaptor.capture());
                    assertEquals(
                            "Target prefetch can't be used while in preview mode",
                            eventArgumentCaptor
                                    .getValue()
                                    .getEventData()
                                    .get(TargetConstants.EventDataKeys.PREFETCH_ERROR));
                    assertEquals(
                            false,
                            eventArgumentCaptor
                                    .getValue()
                                    .getEventData()
                                    .get(TargetConstants.EventDataKeys.PREFETCH_RESULT));
                });
    }

    @Test
    public void testHandlePrefetchContent_NoRequest_When_NetworkServiceIsNotAvailable() {
        runWithMockedServiceProvider(
                () -> {
                    // setup
                    when(mockServiceProvider.getNetworkService()).thenReturn(null);
                    extension =
                            new TargetExtension(
                                    mockExtensionApi,
                                    targetState,
                                    targetPreviewManager,
                                    requestBuilder,
                                    responseParser);

                    // test
                    final Event event = prefetchContentEvent(getTargetPrefetchList(1), null);
                    extension.handleTargetRequestContentEvent(event);

                    // verify
                    verifyNoInteractions(networkService);
                    verify(mockExtensionApi, times(1)).dispatch(eventArgumentCaptor.capture());
                    assertEquals(
                            "Unable to send target request, Network service is not available",
                            eventArgumentCaptor
                                    .getValue()
                                    .getEventData()
                                    .get(TargetConstants.EventDataKeys.PREFETCH_ERROR));
                    assertEquals(
                            false,
                            eventArgumentCaptor
                                    .getValue()
                                    .getEventData()
                                    .get(TargetConstants.EventDataKeys.PREFETCH_RESULT));
                });
    }

    @Test
    public void testHandlePrefetchContent_NoRequest_When_TargetRequestBuilderIsNotAvailable() {
        runWithMockedServiceProvider(
                () -> {
                    // setup
                    when(mockServiceProvider.getDeviceInfoService()).thenReturn(null);
                    extension =
                            new TargetExtension(
                                    mockExtensionApi,
                                    targetState,
                                    targetPreviewManager,
                                    null,
                                    responseParser);

                    // test
                    final Event event = prefetchContentEvent(getTargetPrefetchList(1), null);
                    extension.handleTargetRequestContentEvent(event);

                    // verify
                    verifyNoInteractions(networkService);
                    verify(mockExtensionApi, times(1)).dispatch(eventArgumentCaptor.capture());
                    assertEquals(
                            "Couldn't initialize the target request builder for this request",
                            eventArgumentCaptor
                                    .getValue()
                                    .getEventData()
                                    .get(TargetConstants.EventDataKeys.PREFETCH_ERROR));
                    assertEquals(
                            false,
                            eventArgumentCaptor
                                    .getValue()
                                    .getEventData()
                                    .get(TargetConstants.EventDataKeys.PREFETCH_RESULT));
                });
    }

    @Test
    public void testHandlePrefetchContent_NoRequest_When_RequestPayloadIsNotGenerated() {
        runWithMockedServiceProvider(
                () -> {
                    // setup
                    when(requestBuilder.getRequestPayload(
                                    any(), any(), any(), any(), any(), any(), any()))
                            .thenReturn(null);

                    // test
                    final Event event = prefetchContentEvent(getTargetPrefetchList(1), null);
                    extension.handleTargetRequestContentEvent(event);

                    // verify
                    verifyNoInteractions(networkService);
                    verify(mockExtensionApi, times(1)).dispatch(eventArgumentCaptor.capture());
                    assertEquals(
                            "Failed to generate the Target request payload",
                            eventArgumentCaptor
                                    .getValue()
                                    .getEventData()
                                    .get(TargetConstants.EventDataKeys.PREFETCH_ERROR));
                    assertEquals(
                            false,
                            eventArgumentCaptor
                                    .getValue()
                                    .getEventData()
                                    .get(TargetConstants.EventDataKeys.PREFETCH_RESULT));
                });
    }

    @Test
    public void testHandlePrefetchContent_attachesLifecycleAndIdentityData() {
        runWithMockedServiceProvider(
                () -> {
                    // setup
                    setLifecycleSharedState();
                    setIdentitySharedState();

                    // test
                    extension.handleTargetRequestContentEvent(
                            prefetchContentEvent(getTargetPrefetchList(1), null));

                    // verify
                    verify(requestBuilder)
                            .getRequestPayload(
                                    anyList(),
                                    eq(null),
                                    eq(null),
                                    anyList(),
                                    eq(""),
                                    eq(identitySharedState),
                                    eq(lifecycleSharedState));
                });
    }

    @Test
    public void testHandlePrefetchContent_when_ConnectionIsNull() {
        runWithMockedServiceProvider(
                () -> {
                    // test
                    extension.handleTargetRequestContentEvent(
                            prefetchContentEvent(getTargetPrefetchList(1), null));

                    // verify
                    verify(networkService).connectAsync(any(), networkCallbackCaptor.capture());

                    // test
                    networkCallbackCaptor.getValue().call(null);

                    // verify
                    verify(mockExtensionApi, times(1)).dispatch(eventArgumentCaptor.capture());
                    assertEquals(
                            "Unable to open connection",
                            eventArgumentCaptor
                                    .getValue()
                                    .getEventData()
                                    .get(TargetConstants.EventDataKeys.PREFETCH_ERROR));
                    assertEquals(
                            false,
                            eventArgumentCaptor
                                    .getValue()
                                    .getEventData()
                                    .get(TargetConstants.EventDataKeys.PREFETCH_RESULT));
                });
    }

    @Test
    public void testHandlePrefetchContent_makesCorrectNetworkRequest() {
        runWithMockedServiceProvider(
                () -> {
                    // setup
                    setEventHubSharedState();

                    // test
                    extension.handleTargetRequestContentEvent(
                            prefetchContentEvent(getTargetPrefetchList(1), null));

                    // verify
                    verify(networkService)
                            .connectAsync(
                                    networkRequestCaptor.capture(),
                                    networkCallbackCaptor.capture());
                    assertEquals(
                            "https://"
                                    + MOCKED_TARGET_SERVER
                                    + "/rest/v1/delivery/?client="
                                    + MOCKED_CLIENT_CODE
                                    + "&sessionId="
                                    + MOCK_SESSION_ID,
                            networkRequestCaptor.getValue().getUrl());
                    assertEquals(HttpMethod.POST, networkRequestCaptor.getValue().getMethod());
                    final Map<String, String> headers =
                            networkRequestCaptor.getValue().getHeaders();
                    assertEquals(3, headers.size());
                    assertEquals("application/json", headers.get("Content-Type"));
                    assertEquals("AdobeTargetMobile-Android", headers.get("X-EXC-SDK"));
                    assertEquals(
                            String.format("%s+%s", "x.y.z", extension.getVersion()),
                            headers.get("X-EXC-SDK-Version"));
                    assertEquals(
                            MOCK_NETWORK_TIMEOUT,
                            networkRequestCaptor.getValue().getReadTimeout(),
                            0);
                    assertEquals(
                            MOCK_NETWORK_TIMEOUT,
                            networkRequestCaptor.getValue().getConnectTimeout(),
                            0);
                });
    }

    @Test
    public void testHandlePrefetchContent_ReturnDefaultContent_When_ResponseNot200OK() {
        runWithMockedServiceProvider(
                () -> {
                    // setup
                    when(connecting.getResponseCode())
                            .thenReturn(HttpURLConnection.HTTP_BAD_REQUEST);

                    // test
                    extension.handleTargetRequestContentEvent(
                            prefetchContentEvent(getTargetPrefetchList(1), null));
                    verify(networkService).connectAsync(any(), networkCallbackCaptor.capture());
                    networkCallbackCaptor.getValue().call(connecting);

                    // verify default response event dispatched
                    verify(mockExtensionApi, times(1)).dispatch(eventArgumentCaptor.capture());
                    assertEquals(
                            "Errors returned in Target response: ",
                            eventArgumentCaptor
                                    .getValue()
                                    .getEventData()
                                    .get(TargetConstants.EventDataKeys.PREFETCH_ERROR));
                    assertEquals(
                            false,
                            eventArgumentCaptor
                                    .getValue()
                                    .getEventData()
                                    .get(TargetConstants.EventDataKeys.PREFETCH_RESULT));
                });
    }

    @Test
    public void testHandlePrefetchContent_ReturnError_when_ResponseJsonPrefetchError() {
        runWithMockedServiceProvider(
                () -> {
                    // setup
                    when(responseParser.getErrorMessage(any())).thenReturn("<error_message>");

                    // test
                    extension.handleTargetRequestContentEvent(
                            prefetchContentEvent(getTargetPrefetchList(1), null));
                    verify(networkService).connectAsync(any(), networkCallbackCaptor.capture());
                    networkCallbackCaptor.getValue().call(connecting);

                    // verify
                    verify(mockExtensionApi, times(1)).dispatch(eventArgumentCaptor.capture());
                    assertEquals(
                            "Errors returned in Target response: <error_message>",
                            eventArgumentCaptor
                                    .getValue()
                                    .getEventData()
                                    .get(TargetConstants.EventDataKeys.PREFETCH_ERROR));
                    assertEquals(
                            false,
                            eventArgumentCaptor
                                    .getValue()
                                    .getEventData()
                                    .get(TargetConstants.EventDataKeys.PREFETCH_RESULT));
                });
    }

    @Test
    public void testHandlePrefetchContent_ReturnError_when_ResponseIsNull() {
        runWithMockedServiceProvider(
                () -> {
                    // setup
                    when(responseParser.parseResponseToJson(any())).thenReturn(null);
                    when(responseParser.getErrorMessage(any())).thenReturn("<error_message>");

                    // test
                    extension.handleTargetRequestContentEvent(
                            prefetchContentEvent(getTargetPrefetchList(1), null));
                    verify(networkService).connectAsync(any(), networkCallbackCaptor.capture());
                    networkCallbackCaptor.getValue().call(connecting);

                    // verify
                    verify(mockExtensionApi, times(1)).dispatch(eventArgumentCaptor.capture());
                    assertEquals(
                            "Null response Json <error_message>",
                            eventArgumentCaptor
                                    .getValue()
                                    .getEventData()
                                    .get(TargetConstants.EventDataKeys.PREFETCH_ERROR));
                    assertEquals(
                            false,
                            eventArgumentCaptor
                                    .getValue()
                                    .getEventData()
                                    .get(TargetConstants.EventDataKeys.PREFETCH_RESULT));
                });
    }

    @Test
    public void testHandlePrefetchContent_ReturnTrue_When_ValidResponse() {
        runWithMockedServiceProvider(
                () -> {
                    final JSONObject validMboxResponse;
                    try {
                        validMboxResponse =
                                new JSONObject(
                                        "{\"options\": [{\"content\": \"mbox0content\", \"type\":"
                                                + " \"html\"}]}");
                        when(responseParser.extractPrefetchedMboxes(any()))
                                .thenReturn(
                                        new HashMap<String, JSONObject>() {
                                            {
                                                put("mbox0", validMboxResponse);
                                            }
                                        });
                        String serverResponse =
                                "{\n"
                                    + "  \"prefetch\" : {\n"
                                    + "  \"views\" : [{\n"
                                    + "     \"options\" : [{\n"
                                    + "     \"content\" : [{\n"
                                    + "     \"id\" : \"1\" ,  \n"
                                    + "      \"type\" : \"setHtml\" , \n"
                                    + "      \"selector\" : \"toolBar\", \n"
                                    + "      \"content\" : \"AAA\"  }], \n"
                                    + "    \"type\" : \"actions\" ,  \n"
                                    + "    \"eventToken\" : \"1zIHw4w+hPht4NV5MyssK4usK1YQ\"  \n"
                                    + "  }]\n"
                                    + "  }]\n"
                                    + "  }\n"
                                    + "}";
                        when(responseParser.parseResponseToJson(any()))
                                .thenReturn(new JSONObject(serverResponse));

                        // test
                        final Event event = prefetchContentEvent(getTargetPrefetchList(1), null);
                        extension.handleTargetRequestContentEvent(event);
                        verify(networkService).connectAsync(any(), networkCallbackCaptor.capture());
                        networkCallbackCaptor.getValue().call(connecting);

                        // verify
                        verify(mockExtensionApi, times(1)).dispatch(eventArgumentCaptor.capture());
                        assertEquals(
                                true,
                                eventArgumentCaptor
                                        .getValue()
                                        .getEventData()
                                        .get(TargetConstants.EventDataKeys.PREFETCH_RESULT));

                        // verify other interaction with targetState
                        verify(targetState).clearNotifications();
                        verify(targetState).updateSessionTimestamp(eq(false));
                        verify(targetState).updateEdgeHost(MOCK_EDGE_HOST);
                        verify(mockExtensionApi)
                                .createSharedState(eq(targetSharedState), eq(event));
                    } catch (JSONException e) {
                        throw new RuntimeException(e);
                    }
                });
    }

    // **********************************************************************************************
    // handleLocationsDisplayed
    // **********************************************************************************************

    @Test
    public void testHandleLocationsDisplayed_NoRequest_When_OptOut() {
        runWithMockedServiceProvider(
                () -> {
                    // setup
                    when(targetState.getMobilePrivacyStatus())
                            .thenReturn(MobilePrivacyStatus.OPT_OUT);

                    // test
                    extension.handleTargetRequestContentEvent(locationsDisplayedEvent(1));

                    // verify
                    verifyNoInteractions(networkService);
                    verifyNoInteractions(mockExtensionApi);
                });
    }

    @Test
    public void testHandleLocationsDisplayed_NoRequest_When_ClientCodeIsEmpty() {
        runWithMockedServiceProvider(
                () -> {
                    // setup
                    when(targetState.getClientCode()).thenReturn("");

                    // test
                    extension.handleTargetRequestContentEvent(locationsDisplayedEvent(1));

                    // verify
                    verifyNoInteractions(networkService);
                    verifyNoInteractions(mockExtensionApi);
                });
    }

    @Test
    public void testHandleLocationsDisplayed_NoRequest_When_networkServicesIsNotAvailable() {
        runWithMockedServiceProvider(
                () -> {
                    // setup
                    extension =
                            new TargetExtension(
                                    mockExtensionApi,
                                    targetState,
                                    targetPreviewManager,
                                    requestBuilder,
                                    responseParser);

                    // test
                    extension.handleTargetRequestContentEvent(locationsDisplayedEvent(1));

                    // verify
                    verifyNoInteractions(networkService);
                    verify(mockExtensionApi, never()).createSharedState(any(), any());
                    verify(mockExtensionApi, never()).dispatch(any());
                });
    }

    @Test
    public void testHandleLocationsDisplayed_NoRequest_When_TargetRequestBuilderIsNotAvailable() {
        runWithMockedServiceProvider(
                () -> {
                    // setup
                    extension =
                            new TargetExtension(
                                    mockExtensionApi,
                                    targetState,
                                    targetPreviewManager,
                                    null,
                                    responseParser);

                    // test
                    extension.handleTargetRequestContentEvent(locationsDisplayedEvent(1));

                    // verify
                    verifyNoInteractions(networkService);
                    verify(mockExtensionApi, never()).createSharedState(any(), any());
                    verify(mockExtensionApi, never()).dispatch(any());
                });
    }

    @Test
    public void testHandleLocationsDisplayed_NoRequest_When_NoMboxes() {
        runWithMockedServiceProvider(
                () -> {
                    // test
                    extension.handleTargetRequestContentEvent(locationsDisplayedEvent(0));

                    // verify
                    verifyNoInteractions(networkService);
                    verifyNoInteractions(mockExtensionApi);
                });
    }

    @Test
    public void testHandleLocationsDisplayed_sendsCorrectNetworkRequest() throws JSONException {
        runWithMockedServiceProvider(
                () -> {
                    try {
                        // setup
                        setEventHubSharedState();
                        when(targetState.getPrefetchedMbox()).thenReturn(getMboxData(3));
                        when(targetState.getLoadedMbox()).thenReturn(getMboxData(1));
                        when(responseParser.getAnalyticsForTargetPayload(any(), any()))
                                .thenReturn(a4tParams);
                        when(targetState.getNotifications())
                                .thenReturn(
                                        new ArrayList<JSONObject>() {
                                            {
                                                add(validJSONObject());
                                            }
                                        });

                        // test
                        extension.handleTargetRequestContentEvent(locationsDisplayedEvent(3));

                        // verify
                        verify(targetState, times(2)).addNotification(any());
                        verify(mockExtensionApi, times(2)).dispatch(any());
                        verify(networkService)
                                .connectAsync(
                                        networkRequestCaptor.capture(),
                                        networkCallbackCaptor.capture());
                        assertEquals(
                                "https://"
                                        + MOCKED_TARGET_SERVER
                                        + "/rest/v1/delivery/?client="
                                        + MOCKED_CLIENT_CODE
                                        + "&sessionId="
                                        + MOCK_SESSION_ID,
                                networkRequestCaptor.getValue().getUrl());
                        assertEquals(HttpMethod.POST, networkRequestCaptor.getValue().getMethod());
                        final Map<String, String> headers =
                                networkRequestCaptor.getValue().getHeaders();
                        assertEquals(3, headers.size());
                        assertEquals("application/json", headers.get("Content-Type"));
                        assertEquals("AdobeTargetMobile-Android", headers.get("X-EXC-SDK"));
                        assertEquals(
                                String.format("%s+%s", "x.y.z", extension.getVersion()),
                                headers.get("X-EXC-SDK-Version"));
                        assertEquals(
                                MOCK_NETWORK_TIMEOUT,
                                networkRequestCaptor.getValue().getReadTimeout(),
                                0);
                        assertEquals(
                                MOCK_NETWORK_TIMEOUT,
                                networkRequestCaptor.getValue().getConnectTimeout(),
                                0);
                    } catch (JSONException e) {
                        throw new RuntimeException(e);
                    }
                });
    }

    @Test
    public void testHandleLocationsDisplayed_notificationsNotCleared_When_ConnectionIsNull()
            throws JSONException {
        runWithMockedServiceProvider(
                () -> {
                    try {
                        // test
                        when(targetState.getPrefetchedMbox()).thenReturn(getMboxData(1));
                        when(targetState.getNotifications())
                                .thenReturn(
                                        new ArrayList<JSONObject>() {
                                            {
                                                add(validJSONObject());
                                            }
                                        });

                        // verify
                        extension.handleTargetRequestContentEvent(locationsDisplayedEvent(1));
                        verify(networkService).connectAsync(any(), networkCallbackCaptor.capture());
                        networkCallbackCaptor.getValue().call(null);

                        // verify that the notifications are not cleared
                        verify(targetState, never()).clearNotifications();
                    } catch (JSONException e) {
                        throw new RuntimeException(e);
                    }
                });
    }

    @Test
    public void testHandleLocationsDisplayed_notificationsNotCleared_When_ResponseJsonIsNull()
            throws JSONException {
        runWithMockedServiceProvider(
                () -> {
                    try {
                        // test
                        when(targetState.getPrefetchedMbox()).thenReturn(getMboxData(1));
                        when(targetState.getNotifications())
                                .thenReturn(
                                        new ArrayList<JSONObject>() {
                                            {
                                                add(validJSONObject());
                                            }
                                        });
                        when(responseParser.parseResponseToJson(any())).thenReturn(null);

                        // verify
                        extension.handleTargetRequestContentEvent(locationsDisplayedEvent(1));
                        verify(networkService).connectAsync(any(), networkCallbackCaptor.capture());
                        networkCallbackCaptor.getValue().call(connecting);

                        // verify that the notifications are not cleared
                        verify(targetState, never()).clearNotifications();
                    } catch (JSONException e) {
                        throw new RuntimeException(e);
                    }
                });
    }

    @Test
    public void testHandleLocationsDisplayed_notificationsNotCleared_When_ResponseNot200OK()
            throws JSONException {
        runWithMockedServiceProvider(
                () -> {
                    try {
                        // test
                        when(targetState.getPrefetchedMbox()).thenReturn(getMboxData(1));
                        when(targetState.getNotifications())
                                .thenReturn(
                                        new ArrayList<JSONObject>() {
                                            {
                                                add(validJSONObject());
                                            }
                                        });
                        when(connecting.getResponseCode())
                                .thenReturn(HttpURLConnection.HTTP_BAD_REQUEST);

                        // verify
                        extension.handleTargetRequestContentEvent(locationsDisplayedEvent(1));
                        verify(networkService).connectAsync(any(), networkCallbackCaptor.capture());
                        networkCallbackCaptor.getValue().call(connecting);

                        // verify that the notifications are not cleared
                        verify(targetState, never()).clearNotifications();
                    } catch (JSONException e) {
                        throw new RuntimeException(e);
                    }
                });
    }

    @Test
    public void testHandleLocationsDisplayed_notificationsNotCleared_When_ResponseError()
            throws JSONException {
        runWithMockedServiceProvider(
                () -> {
                    try {
                        // test
                        when(targetState.getPrefetchedMbox()).thenReturn(getMboxData(1));
                        when(targetState.getNotifications())
                                .thenReturn(
                                        new ArrayList<JSONObject>() {
                                            {
                                                add(validJSONObject());
                                            }
                                        });
                        when(responseParser.getErrorMessage(any())).thenReturn("anyError");

                        // verify
                        extension.handleTargetRequestContentEvent(locationsDisplayedEvent(1));
                        verify(networkService).connectAsync(any(), networkCallbackCaptor.capture());
                        networkCallbackCaptor.getValue().call(connecting);

                        // verify that the notifications are not cleared
                        verify(targetState, never()).clearNotifications();
                    } catch (JSONException e) {
                        throw new RuntimeException(e);
                    }
                });
    }

    @Test
    public void testHandleLocationsDisplayed_notificationsCleared_When_validResponse()
            throws JSONException {
        runWithMockedServiceProvider(
                () -> {
                    try {
                        // test
                        when(targetState.getPrefetchedMbox()).thenReturn(getMboxData(1));
                        when(targetState.getNotifications())
                                .thenReturn(
                                        new ArrayList<JSONObject>() {
                                            {
                                                add(validJSONObject());
                                            }
                                        });

                        // verify
                        extension.handleTargetRequestContentEvent(locationsDisplayedEvent(1));
                        verify(networkService).connectAsync(any(), networkCallbackCaptor.capture());
                        networkCallbackCaptor.getValue().call(connecting);

                        // verify that the notifications are not cleared
                        verify(targetState).clearNotifications();
                        verify(targetState).updateEdgeHost(any());
                        verify(targetState).updateSessionTimestamp(eq(false));
                        verify(mockExtensionApi).createSharedState(any(), any());
                    } catch (JSONException e) {
                        throw new RuntimeException(e);
                    }
                });
    }

    // **********************************************************************************************
    // handleLocationClicked
    // **********************************************************************************************
    @Test
    public void testHandleLocationsClicked_NoRequest_When_OptOut() {
        runWithMockedServiceProvider(
                () -> {
                    // test
                    when(targetState.getMobilePrivacyStatus())
                            .thenReturn(MobilePrivacyStatus.OPT_OUT);

                    // verify
                    extension.handleTargetRequestContentEvent(locationsClickedEvent("mbox1"));

                    // verify network call not made
                    verifyNoInteractions(networkService);
                });
    }

    @Test
    public void testHandleLocationsClicked_NoRequest_When_ClientCodeIsEmpty() {
        runWithMockedServiceProvider(
                () -> {
                    // test
                    when(targetState.getClientCode()).thenReturn("");

                    // verify
                    extension.handleTargetRequestContentEvent(locationsClickedEvent("mbox1"));

                    // verify network call not made
                    verifyNoInteractions(networkService);
                });
    }

    @Test
    public void testHandleLocationsClicked_NoRequest_When_mboxNull() {
        runWithMockedServiceProvider(
                () -> {
                    // verify
                    extension.handleTargetRequestContentEvent(locationsClickedEvent(null));

                    // verify network call not made
                    verifyNoInteractions(networkService);
                });
    }

    @Test
    public void testHandleLocationsClicked_NoRequest_When_mboxNameEmpty() {
        runWithMockedServiceProvider(
                () -> {
                    // verify
                    extension.handleTargetRequestContentEvent(locationsClickedEvent(""));

                    // verify network call not made
                    verifyNoInteractions(networkService);
                });
    }

    @Test
    public void testHandleLocationsClicked_NoRequest_When_mboxNotPresentInPrefetchedOrLoadedMbox() {
        runWithMockedServiceProvider(
                () -> {
                    // verify
                    extension.handleTargetRequestContentEvent(locationsClickedEvent("mbox1"));

                    // verify network call not made
                    verifyNoInteractions(networkService);
                });
    }

    @Test
    public void testHandleLocationsClicked_NoRequest_when_clickMetricNotAvailable()
            throws JSONException {
        runWithMockedServiceProvider(
                () -> {
                    try {
                        // setup
                        when(targetState.getPrefetchedMbox()).thenReturn(getMboxData(1));
                        when(responseParser.getClickMetric(any())).thenReturn(null);

                        // verify
                        extension.handleTargetRequestContentEvent(locationsClickedEvent("mbox1"));

                        // verify network call not made
                        verifyNoInteractions(networkService);
                    } catch (JSONException e) {
                        throw new RuntimeException(e);
                    }
                });
    }

    @Test
    public void testHandleLocationsClicked_sendsCorrectData() throws JSONException {
        runWithMockedServiceProvider(
                () -> {
                    try {
                        // setup
                        setEventHubSharedState();
                        when(targetState.getPrefetchedMbox()).thenReturn(getMboxData(1));
                        when(responseParser.getClickMetric(any())).thenReturn(validJSONObject());
                        when(requestBuilder.getClickNotificationJsonObject(
                                        any(), any(), anyLong(), any()))
                                .thenReturn(validJSONObject());
                        when(responseParser.getAnalyticsForTargetPayload(any(), any()))
                                .thenReturn(a4tParams);
                        when(responseParser.preprocessAnalyticsForTargetPayload(any(), any()))
                                .thenReturn(a4tParams);

                        // verify
                        extension.handleTargetRequestContentEvent(locationsClickedEvent("mbox0"));

                        // verify network
                        // verify notifications are added
                        // verify analytics4target event is dispatched
                        verify(targetState, times(1)).addNotification(any());
                        verify(mockExtensionApi, times(1)).dispatch(any());
                        verify(networkService)
                                .connectAsync(
                                        networkRequestCaptor.capture(),
                                        networkCallbackCaptor.capture());
                        assertEquals(
                                "https://"
                                        + MOCKED_TARGET_SERVER
                                        + "/rest/v1/delivery/?client="
                                        + MOCKED_CLIENT_CODE
                                        + "&sessionId="
                                        + MOCK_SESSION_ID,
                                networkRequestCaptor.getValue().getUrl());
                        assertEquals(HttpMethod.POST, networkRequestCaptor.getValue().getMethod());
                        final Map<String, String> headers =
                                networkRequestCaptor.getValue().getHeaders();
                        assertEquals(3, headers.size());
                        assertEquals("application/json", headers.get("Content-Type"));
                        assertEquals("AdobeTargetMobile-Android", headers.get("X-EXC-SDK"));
                        assertEquals(
                                String.format("%s+%s", "x.y.z", extension.getVersion()),
                                headers.get("X-EXC-SDK-Version"));
                        assertEquals(
                                MOCK_NETWORK_TIMEOUT,
                                networkRequestCaptor.getValue().getReadTimeout(),
                                0);
                        assertEquals(
                                MOCK_NETWORK_TIMEOUT,
                                networkRequestCaptor.getValue().getConnectTimeout(),
                                0);
                    } catch (JSONException e) {
                        throw new RuntimeException(e);
                    }
                });
    }

    // **********************************************************************************************
    // handleConfigurationResponseContentEvent
    // **********************************************************************************************

    @Test
    public void testHandleConfigurationResponseContentEvent_whenPrivacyOptedOut() {
<<<<<<< HEAD
        runWithMockedServiceProvider(
                () -> {
                    // setup
                    when(targetState.getMobilePrivacyStatus())
                            .thenReturn(MobilePrivacyStatus.OPT_OUT);

                    // test
                    final Event event = noEventDataEvent();
                    extension.handleConfigurationResponseContentEvent(event);

                    // verify
                    verify(targetState, times(2)).updateEdgeHost(null);
                    verify(targetState).resetSession();
                    ;
                    verify(targetState).updateTntId(null);
                    verify(targetState).updateThirdPartyId(null);
                    verify(mockExtensionApi).createSharedState(eq(targetSharedState), eq(event));
                });
=======
        // setup
        when(targetState.getMobilePrivacyStatus()).thenReturn(MobilePrivacyStatus.OPT_OUT);

        // test
        final Event event = noEventDataEvent();
        extension.handleConfigurationResponseContentEvent(event);

        // verify
        verify(targetState, times(2)).updateEdgeHost(null);
        verify(targetState).resetSession();
        verify(targetState).updateTntId(null);
        verify(targetState).updateThirdPartyId(null);
        verify(mockExtensionApi).createSharedState(eq(targetSharedState), eq(event));
>>>>>>> a8b8bd7a
    }

    @Test
    public void testHandleConfigurationResponseContentEvent_whenPrivacyOptedIn() {
        runWithMockedServiceProvider(
                () -> {
                    // setup
                    when(targetState.getMobilePrivacyStatus())
                            .thenReturn(MobilePrivacyStatus.OPT_IN);

                    // test
                    extension.handleConfigurationResponseContentEvent(noEventDataEvent());

                    // verify
                    verify(targetState, never()).updateEdgeHost(any());
                    verify(targetState, never()).resetSession();
                    verify(targetState, never()).updateTntId(any());
                    verify(targetState, never()).updateThirdPartyId(any());
                    verify(mockExtensionApi, never()).createSharedState(any(), any());
                });
    }

    // **********************************************************************************************
    // TargetIdentitiesGetter
    // **********************************************************************************************
    @Test
    public void testGetTargetIdentities_whenAllIDPresent() {
        runWithMockedServiceProvider(
                () -> {
                    // setup
                    when(targetState.getThirdPartyId()).thenReturn(MOCK_THIRD_PARTY_ID);
                    when(targetState.getTntId()).thenReturn(MOCK_TNT_ID);
                    when(targetState.getSessionId()).thenReturn(MOCK_SESSION_ID);

                    // test
                    extension.handleTargetRequestIdentityEvent(noEventDataEvent());

                    // verify
                    verify(mockExtensionApi).dispatch(eventArgumentCaptor.capture());
                    final Event capturedEvent = eventArgumentCaptor.getValue();
                    assertEquals(EventType.TARGET, capturedEvent.getType());
                    assertEquals(EventSource.RESPONSE_IDENTITY, capturedEvent.getSource());
                    assertEquals(EventType.TARGET, capturedEvent.getType());
                    assertEquals(
                            MOCK_THIRD_PARTY_ID,
                            capturedEvent.getEventData().get(EventDataKeys.THIRD_PARTY_ID));
                    assertEquals(
                            MOCK_TNT_ID, capturedEvent.getEventData().get(EventDataKeys.TNT_ID));
                    assertEquals(
                            MOCK_SESSION_ID,
                            capturedEvent.getEventData().get(EventDataKeys.SESSION_ID));
                });
    }

    @Test
    public void testGetTargetIdentities_whenNullTntIDAndThirdPartyID() {
        runWithMockedServiceProvider(
                () -> {
                    // setup
                    when(targetState.getThirdPartyId()).thenReturn(null);
                    when(targetState.getTntId()).thenReturn(null);
                    when(targetState.getSessionId()).thenReturn(null);

                    // test
                    extension.handleTargetRequestIdentityEvent(noEventDataEvent());

                    // verify
                    verify(mockExtensionApi).dispatch(eventArgumentCaptor.capture());
                    final Event capturedEvent = eventArgumentCaptor.getValue();
                    assertEquals(EventType.TARGET, capturedEvent.getType());
                    assertEquals(EventSource.RESPONSE_IDENTITY, capturedEvent.getSource());
                    assertEquals(EventType.TARGET, capturedEvent.getType());
                    assertFalse(
                            capturedEvent.getEventData().containsKey(EventDataKeys.THIRD_PARTY_ID));
                    assertFalse(capturedEvent.getEventData().containsKey(EventDataKeys.TNT_ID));
                    assertEquals(
                            targetState.getSessionId(),
                            capturedEvent.getEventData().get(EventDataKeys.SESSION_ID));
                });
    }

    // ========================================================================================
    // Private Helper methods
    // ========================================================================================
    private void setConfigurationSharedState(
            final String clientCode,
            final Integer timeout,
            final String privacyStatus,
            final boolean previewEnabled,
            final String targetServer) {
        HashMap<String, Object> configData = new HashMap<>();
        configData.put("target.clientCode", clientCode);
        configData.put("target.timeout", timeout);
        configData.put("global.privacy", MobilePrivacyStatus.fromString(privacyStatus).getValue());
        configData.put("target.previewEnabled", previewEnabled);
        configData.put("target.server", targetServer);

        when(mockExtensionApi.getSharedState(
                        eq("com.adobe.module.configuration"), any(), anyBoolean(), any()))
                .thenReturn(new SharedStateResult(SharedStateStatus.SET, configData));
    }

    private void setLifecycleSharedState() {
        HashMap<String, Object> lifecycleData = new HashMap<>();
        lifecycleData.put("lifecyclecontextdata", lifecycleSharedState);
        when(mockExtensionApi.getSharedState(
                        eq("com.adobe.module.lifecycle"), any(), anyBoolean(), any()))
                .thenReturn(new SharedStateResult(SharedStateStatus.SET, lifecycleData));
    }

    private void setIdentitySharedState() {
        when(mockExtensionApi.getSharedState(
                        eq("com.adobe.module.identity"), any(), anyBoolean(), any()))
                .thenReturn(new SharedStateResult(SharedStateStatus.SET, identitySharedState));
    }

    private void setEventHubSharedState() {
        setEventHubSharedState(eventHubSharedState);
    }

    private void setEventHubSharedState(final Map<String, Object> sharedState) {
        when(mockExtensionApi.getSharedState(
                        eq("com.adobe.module.eventhub"), any(), anyBoolean(), any()))
                .thenReturn(new SharedStateResult(SharedStateStatus.SET, sharedState));
    }

    Map<String, Object> getTargetRawRequestForExecute(final int count) {
        if (count == 0) {
            return new HashMap<>();
        }

        final List<Map<String, Object>> executeMboxes = new ArrayList<>();

        for (int i = 0; i < count; i++) {
            final int mboxIndex = i;
            final String mboxName = "mbox" + i;

            final Map<String, Object> executeMbox =
                    new HashMap<String, Object>() {
                        {
                            put("index", mboxIndex);
                            put("name", mboxName);
                        }
                    };
            executeMboxes.add(executeMbox);
        }

        final Map<String, Object> request =
                new HashMap<String, Object>() {
                    {
                        put(
                                "execute",
                                new HashMap<String, Object>() {
                                    {
                                        put("mboxes", executeMboxes);
                                    }
                                });
                    }
                };
        return request;
    }

    Map<String, Object> getTargetRawRequestForPrefetch(int count) {
        final List<Map<String, Object>> executeMboxes = new ArrayList<>();

        for (int i = 0; i < count; i++) {
            final int mboxIndex = i;
            final String mboxName = "mbox" + i;

            final Map<String, Object> executeMbox =
                    new HashMap<String, Object>() {
                        {
                            put("index", mboxIndex);
                            put("name", mboxName);
                        }
                    };
            executeMboxes.add(executeMbox);
        }

        final Map<String, Object> request =
                new HashMap<String, Object>() {
                    {
                        put(
                                "prefetch",
                                new HashMap<String, Object>() {
                                    {
                                        put("mboxes", executeMboxes);
                                    }
                                });
                    }
                };
        return request;
    }

    Map<String, Object> getTargetRawRequestForNotifications(int count) {
        final List<Map<String, Object>> notifications = new ArrayList<>();

        for (int i = 0; i < count; i++) {
            final String notificationId = String.valueOf(i);
            final String mboxName = "mbox" + i;
<<<<<<< HEAD
            final Map<String, Object> notification =
                    new HashMap<String, Object>() {
=======
            final Map<String, Object> notification = new HashMap<String, Object>() {
                {
                    put("id", notificationId);
                    put("timestamp", System.currentTimeMillis());
                    put("type", "click");
                    put("mbox", new HashMap<String, Object>() {
>>>>>>> a8b8bd7a
                        {
                            put("id", notificationId);
                            put("timestamp", (long) (System.currentTimeMillis()));
                            put("type", "click");
                            put(
                                    "mbox",
                                    new HashMap<String, Object>() {
                                        {
                                            put("name", mboxName);
                                        }
                                    });
                            put(
                                    "tokens",
                                    new ArrayList<String>() {
                                        {
                                            add("randomToken");
                                        }
                                    });
                        }
                    };
            notifications.add(notification);
        }

        final Map<String, Object> request =
                new HashMap<String, Object>() {
                    {
                        put("notifications", notifications);
                    }
                };
        return request;
    }

    List<TargetRequest> getTargetRequestList(int count) {
        List<TargetRequest> targetRequestList = new ArrayList<TargetRequest>();

        for (int i = 0; i < count; i++) {
            final String mboxName = "mbox" + i;
            TargetRequest targetRequest =
                    new TargetRequest(
                            mboxName,
                            null,
                            "default",
                            new AdobeCallback<String>() {
                                @Override
                                public void call(String value) {}
                            });
            targetRequestList.add(targetRequest);
        }

        return targetRequestList;
    }

    List<TargetRequest> getTargetRequestListWithContentWithDataCallback(int count) {
        List<TargetRequest> targetRequestList = new ArrayList<TargetRequest>();

        for (int i = 0; i < count; i++) {
            final String mboxName = "mbox" + i;
            TargetRequest targetRequest =
                    new TargetRequest(
                            mboxName,
                            null,
                            "default",
                            new AdobeTargetDetailedCallback() {
                                @Override
                                public void call(String content, Map<String, Object> data) {}

                                @Override
                                public void fail(AdobeError var1) {}
                            });
            targetRequestList.add(targetRequest);
        }

        return targetRequestList;
    }

    List<TargetPrefetch> getTargetPrefetchList(int count) {
        List<TargetPrefetch> targetPrefetchList = new ArrayList<TargetPrefetch>();

        for (int i = 0; i < count; i++) {
            final String mboxName = "mbox" + i;
            TargetPrefetch targetPrefetch = new TargetPrefetch(mboxName, null);
            targetPrefetchList.add(targetPrefetch);
        }

        return targetPrefetchList;
    }

    // ========================================================================================
    // Sample Events
    // ========================================================================================

    private Event noEventDataEvent() {
        Event testEvent = new Event.Builder("Test", EventType.TARGET, EventSource.NONE).build();
        return testEvent;
    }

    private Event loadRequestEvent(
            final List<TargetRequest> targetRequestList, final TargetParameters parameters) {
        final List<TargetRequest> mboxRequestListCopy = new ArrayList<>(targetRequestList);
        final List<Map<String, Object>> flattenedLocationRequests = new ArrayList<>();
        final Map<String, TargetRequest> tempIdToRequestMap = new HashMap<>();
        for (final TargetRequest request : mboxRequestListCopy) {
            if (request == null) {
                continue;
            }
            final String responsePairId = UUID.randomUUID().toString();
            request.setResponsePairId(responsePairId);

            tempIdToRequestMap.put(responsePairId, request);
            flattenedLocationRequests.add(request.toEventData());
        }

        final Map<String, Object> eventData = new HashMap<>();
        eventData.put(EventDataKeys.LOAD_REQUEST, flattenedLocationRequests);
        if (parameters != null) {
            eventData.put(EventDataKeys.TARGET_PARAMETERS, parameters.toEventData());
        }

        final Event event =
                new Event.Builder(
                                EventName.LOAD_REQUEST,
                                EventType.TARGET,
                                EventSource.REQUEST_CONTENT)
                        .setEventData(eventData)
                        .build();

        return event;
    }

    private Event prefetchContentEvent(
            final List<TargetPrefetch> targetPrefetchList, final TargetParameters parameters) {
        final List<TargetPrefetch> prefetchRequestListCopy = new ArrayList<>(targetPrefetchList);
        final List<Map<String, Object>> flattenedPrefetchRequests = new ArrayList<>();
        for (final TargetPrefetch request : prefetchRequestListCopy) {
            if (request == null) {
                continue;
            }
            flattenedPrefetchRequests.add(request.toEventData());
        }

        final Map<String, Object> eventData = new HashMap<>();
        eventData.put(EventDataKeys.PREFETCH, flattenedPrefetchRequests);
        if (parameters != null) {
            eventData.put(EventDataKeys.TARGET_PARAMETERS, parameters.toEventData());
        }

        final Event event =
                new Event.Builder(
                                EventName.PREFETCH_REQUEST,
                                EventType.TARGET,
                                EventSource.REQUEST_CONTENT)
                        .setEventData(eventData)
                        .build();

        return event;
    }

    private Event rawRequestExecuteEvent(final int count) {
        final Map<String, Object> eventData = new HashMap<>(getTargetRawRequestForExecute(count));
        eventData.put(EventDataKeys.IS_RAW_EVENT, true);

        final Event event =
                new Event.Builder(
                                EventName.TARGET_RAW_REQUEST,
                                EventType.TARGET,
                                EventSource.REQUEST_CONTENT)
                        .setEventData(eventData)
                        .build();

        return event;
    }

    private Event getTargetRawRequestForNotificationsEvent(final int count) {
        final Map<String, Object> eventData =
                new HashMap<>(getTargetRawRequestForNotifications(count));
        eventData.put(EventDataKeys.IS_RAW_EVENT, true);

        final Event event =
                new Event.Builder(
                                EventName.TARGET_RAW_REQUEST,
                                EventType.TARGET,
                                EventSource.REQUEST_CONTENT)
                        .setEventData(eventData)
                        .build();

        return event;
    }

    private Event setThirdPartyIdEvent(final String thirdPartyId) {
        final Map<String, Object> eventData = new HashMap<>();
        eventData.put(EventDataKeys.THIRD_PARTY_ID, thirdPartyId);

        return new Event.Builder(
                        EventName.SET_THIRD_PARTY_ID,
                        EventType.TARGET,
                        EventSource.REQUEST_IDENTITY)
                .setEventData(eventData)
                .build();
    }

    private Event setTntIdEvent(final String tntId) {
        final Map<String, Object> eventData = new HashMap<>();
        eventData.put(EventDataKeys.TNT_ID, tntId);

        return new Event.Builder(
                        EventName.SET_TNT_ID, EventType.TARGET, EventSource.REQUEST_IDENTITY)
                .setEventData(eventData)
                .build();
    }

    private Event setSessionIdEvent(final String sessionId) {
        final Map<String, Object> eventData = new HashMap<>();
        eventData.put(EventDataKeys.SESSION_ID, sessionId);

        return new Event.Builder(
                        EventName.SET_SESSION_ID, EventType.TARGET, EventSource.REQUEST_IDENTITY)
                .setEventData(eventData)
                .build();
    }

    private Event previewDeeplinkEvent(final String deeplink) {
        final Map<String, Object> eventData = new HashMap<>();
        eventData.put(EventDataKeys.DEEPLINK, deeplink);

        return new Event.Builder("OS Deeplink Event", EventType.GENERIC_DATA, EventSource.OS)
                .setEventData(eventData)
                .build();
    }

    public static Event previewRestartDeeplinkEvent(final String deepLink) {
        final Map<String, Object> eventData = new HashMap<>();
        eventData.put(EventDataKeys.PREVIEW_RESTART_DEEP_LINK, deepLink);

        return new Event.Builder(
                        EventName.SET_PREVIEW_DEEPLINK,
                        EventType.TARGET,
                        EventSource.REQUEST_CONTENT)
                .setEventData(eventData)
                .build();
    }

    private Event resetExperienceEvent() {
        final Map<String, Object> eventData = new HashMap<>();
        eventData.put(EventDataKeys.RESET_EXPERIENCE, true);

        final Event event =
                new Event.Builder(
                                EventName.REQUEST_RESET,
                                EventType.TARGET,
                                EventSource.REQUEST_RESET)
                        .setEventData(eventData)
                        .build();
        return event;
    }

    private Event clearPrefetchCacheEvent() {
        final Map<String, Object> eventData = new HashMap<>();
        eventData.put(EventDataKeys.CLEAR_PREFETCH_CACHE, true);

        final Event event =
                new Event.Builder(
                                EventName.CLEAR_PREFETCH_CACHE,
                                EventType.TARGET,
                                EventSource.REQUEST_RESET)
                        .setEventData(eventData)
                        .build();

        return event;
    }

    private Event locationsDisplayedEvent(final int mboxCount) {
        ArrayList<String> mboxes = new ArrayList<>();
        for (int i = 0; i < mboxCount; i++) {
            mboxes.add("mbox" + i);
        }
        final Map<String, Object> eventData = new HashMap<>();
        eventData.put(EventDataKeys.IS_LOCATION_DISPLAYED, true);
        eventData.put(EventDataKeys.MBOX_NAMES, mboxes);
        eventData.put(EventDataKeys.TARGET_PARAMETERS, targetParameters);

        return new Event.Builder(
                        EventName.LOCATIONS_DISPLAYED,
                        EventType.TARGET,
                        EventSource.REQUEST_CONTENT)
                .setEventData(eventData)
                .build();
    }

    private Event locationsClickedEvent(final String mboxName) {
        final Map<String, Object> eventData = new HashMap<>();
        eventData.put(EventDataKeys.IS_LOCATION_CLICKED, true);
        eventData.put(EventDataKeys.MBOX_NAME, mboxName);
        eventData.put(EventDataKeys.TARGET_PARAMETERS, targetParameters);

        return new Event.Builder(
                        EventName.LOCATION_CLICKED, EventType.TARGET, EventSource.REQUEST_CONTENT)
                .setEventData(eventData)
                .build();
    }

    // ========================================================================================
    // Private Helper methods
    // ========================================================================================

    private String extractMboxContentFromEvent(final Event event) {
        return DataReader.optString(event.getEventData(), EventDataKeys.TARGET_CONTENT, "");
    }

<<<<<<< HEAD
    private Map<String, String> extractResponseToken(final Event event) {
        Map<String, Map> data =
                DataReader.optTypedMap(
                        Map.class, event.getEventData(), EventDataKeys.TARGET_DATA_PAYLOAD, null);
=======
    private Map<String, Object> extractResponseToken(final Event event) {
        Map<String, Map> data = DataReader.optTypedMap(Map.class, event.getEventData(), EventDataKeys.TARGET_DATA_PAYLOAD, null);
>>>>>>> a8b8bd7a
        return data.get(EventDataKeys.RESPONSE_TOKENS);
    }

    private Map<String, String> extractAnalyticsPayload(final Event event) {
        Map<String, Map> data =
                DataReader.optTypedMap(
                        Map.class, event.getEventData(), EventDataKeys.TARGET_DATA_PAYLOAD, null);
        return data.get(EventDataKeys.ANALYTICS_PAYLOAD);
    }

    private Map<String, String> extractClickMetric(final Event event) {
        Map<String, Map> data =
                DataReader.optTypedMap(
                        Map.class, event.getEventData(), EventDataKeys.TARGET_DATA_PAYLOAD, null);
        return data.get(EventDataKeys.CLICK_METRIC_ANALYTICS_PAYLOAD);
    }

    private Map<String, JSONObject> getMboxData(final int count) throws JSONException {
        Map<String, JSONObject> mboxData = new HashMap<>();
        for (int i = 0; i < count; i++) {
            mboxData.put("mbox" + i, validJSONObject());
        }
        return mboxData;
    }

    private JSONObject validJSONObject() throws JSONException {
        return new JSONObject("{\"test\":\"value\"}");
    }

    static final class EventDataKeys {
        static final String MBOX_NAME = "name";
        static final String MBOX_NAMES = "names";
        static final String TARGET_PARAMETERS = "targetparams";
        static final String EXECUTE = "execute";
        static final String PREFETCH = "prefetch";
        static final String LOAD_REQUEST = "request";
        static final String PREFETCH_ERROR = "prefetcherror";
        static final String IS_LOCATION_DISPLAYED = "islocationdisplayed";
        static final String IS_LOCATION_CLICKED = "islocationclicked";
        static final String THIRD_PARTY_ID = "thirdpartyid";
        static final String TNT_ID = "tntid";
        static final String SESSION_ID = "sessionid";
        static final String RESET_EXPERIENCE = "resetexperience";
        static final String CLEAR_PREFETCH_CACHE = "clearcache";
        static final String PREVIEW_RESTART_DEEP_LINK = "restartdeeplink";
        static final String DEEPLINK = "deeplink";
        static final String IS_RAW_EVENT = "israwevent";
        static final String NOTIFICATIONS = "notifications";
        static final String RESPONSE_DATA = "responsedata";
        static final String TARGET_RESPONSE_EVENT_ID = "responseEventId";
        static final String TARGET_RESPONSE_PAIR_ID = "responsePairId";
        static final String ANALYTICS_PAYLOAD = "analytics.payload";
        static final String RESPONSE_TOKENS = "responseTokens";
        static final String CLICK_METRIC_ANALYTICS_PAYLOAD = "clickmetric.analytics.payload";
        static final String TARGET_CONTENT = "content";
        static final String TARGET_DATA_PAYLOAD = "data";

        private EventDataKeys() {}
    }

    static final class EventName {
        static final String PREFETCH_REQUEST = "TargetPrefetchRequest";
        static final String LOAD_REQUEST = "TargetLoadRequest";
        static final String LOCATIONS_DISPLAYED = "TargetLocationsDisplayed";
        static final String LOCATION_CLICKED = "TargetLocationClicked";
        static final String TARGET_REQUEST_RESPONSE = "TargetRequestResponse";
        static final String GET_THIRD_PARTY_ID = "TargetGetThirdPartyIdentifier";
        static final String SET_THIRD_PARTY_ID = "TargetSetThirdPartyIdentifier";
        static final String GET_TNT_ID = "TargetGetTnTIdentifier";
        static final String SET_TNT_ID = "TargetSetTnTIdentifier";
        static final String GET_SESSION_ID = "TargetGetSessionIdentifier";
        static final String SET_SESSION_ID = "TargetSetSessionIdentifier";
        static final String REQUEST_RESET = "TargetRequestReset";
        static final String CLEAR_PREFETCH_CACHE = "TargetClearPrefetchCache";
        static final String SET_PREVIEW_DEEPLINK = "TargetSetPreviewRestartDeeplink";
        static final String TARGET_RAW_REQUEST = "TargetRawRequest";
        static final String TARGET_RAW_NOTIFICATIONS = "TargetRawNotifications";

        private EventName() {}
    }
}<|MERGE_RESOLUTION|>--- conflicted
+++ resolved
@@ -55,6 +55,7 @@
 import java.net.HttpURLConnection;
 import java.nio.charset.StandardCharsets;
 import java.util.ArrayList;
+import java.util.Collections;
 import java.util.HashMap;
 import java.util.List;
 import java.util.Map;
@@ -71,35 +72,6 @@
 import org.mockito.Mockito;
 import org.mockito.junit.MockitoJUnitRunner;
 
-<<<<<<< HEAD
-=======
-import static org.junit.Assert.assertEquals;
-import static org.junit.Assert.assertFalse;
-import static org.junit.Assert.assertNull;
-import static org.junit.Assert.assertTrue;
-import static org.mockito.ArgumentMatchers.any;
-import static org.mockito.ArgumentMatchers.anyBoolean;
-import static org.mockito.ArgumentMatchers.anyList;
-import static org.mockito.ArgumentMatchers.anyLong;
-import static org.mockito.ArgumentMatchers.eq;
-import static org.mockito.ArgumentMatchers.notNull;
-import static org.mockito.Mockito.never;
-import static org.mockito.Mockito.times;
-import static org.mockito.Mockito.verify;
-import static org.mockito.Mockito.verifyNoInteractions;
-import static org.mockito.Mockito.when;
-
-import java.net.HttpURLConnection;
-import java.nio.charset.StandardCharsets;
-import java.util.ArrayList;
-import java.util.Arrays;
-import java.util.Collections;
-import java.util.HashMap;
-import java.util.List;
-import java.util.Map;
-import java.util.UUID;
-
->>>>>>> a8b8bd7a
 @RunWith(MockitoJUnitRunner.Silent.class)
 @SuppressWarnings("unchecked")
 public class TargetExtensionTests {
@@ -117,7 +89,6 @@
     private static final String MOCK_SESSION_ID = "mockSessionID";
     private static final Integer MOCK_NETWORK_TIMEOUT = 5;
 
-<<<<<<< HEAD
     private static final HashMap<String, Object> targetParameters =
             new HashMap() {
                 {
@@ -151,39 +122,6 @@
 
     private static final HashMap<String, Object> eventHubSharedState =
             new HashMap() {
-=======
-    private static final HashMap<String, Object> targetParameters = new HashMap() {
-        {
-            put("paramKey", "paramValue");
-        }
-    };
-
-    private static final HashMap<String, Object> targetSharedState = new HashMap() {
-        {
-            put("tntid", MOCK_TNT_ID);
-            put("sessionid", MOCK_SESSION_ID);
-        }
-    };
-
-    private static final HashMap<String, String> lifecycleSharedState = new HashMap() {
-        {
-            put("lifecycleKey", "lifecycleValue");
-        }
-    };
-
-    private static final HashMap<String, Object> identitySharedState = new HashMap() {
-        {
-            put("mid", "samplemid");
-            put("blob", "sampleBlob");
-            put("locationhint", "sampleLocationHint");
-        }
-    };
-
-    private static final HashMap<String, Object> eventHubSharedState = new HashMap() {
-        {
-            put("version", "x.y.z");
-            put("wrapper", new HashMap<String, Object>() {
->>>>>>> a8b8bd7a
                 {
                     put("version", "x.y.z");
                     put(
@@ -196,12 +134,26 @@
                             });
                 }
             };
-
-<<<<<<< HEAD
-    private static final Map<String, String> responseTokens =
+    private static final Map<String, Object> responseTokens =
             new HashMap() {
                 {
                     put("responseTokens.Key", "responseTokens.Value");
+                    put(
+                            "profile.categoryAffinities",
+                            new ArrayList<String>() {
+                                {
+                                    add("books");
+                                }
+                            });
+                    put(
+                            "someKey",
+                            new ArrayList<Object>() {
+                                {
+                                    add("someValue");
+                                    add(true);
+                                    add(42);
+                                }
+                            });
                 }
             };
 
@@ -220,33 +172,6 @@
                     put("tnta", "1234|1234");
                 }
             };
-=======
-    private static final Map<String, Object> responseTokens = new HashMap() {{
-        put("responseTokens.Key", "responseTokens.Value");
-        put("profile.categoryAffinities", new ArrayList<String>(){
-            {
-                add("books");
-            }
-        });
-        put("someKey", new ArrayList<Object>(){
-            {
-                add("someValue");
-                add(true);
-                add(42);
-            }
-        });
-    }};
-
-    private static final Map<String, String> clickMetricA4TParams = new HashMap() {{
-        put("pe", "tnt");
-        put("tnta", "1234|1234");
-    }};
-
-    private static final Map<String, String> a4tParams = new HashMap() {{
-        put("pe", "tnt");
-        put("tnta", "1234|1234");
-    }};
->>>>>>> a8b8bd7a
 
     private TargetExtension extension;
 
@@ -408,7 +333,6 @@
 
     @Test
     public void test_getVersion() {
-<<<<<<< HEAD
         runWithMockedServiceProvider(
                 () -> {
                     // test
@@ -418,11 +342,6 @@
                             Target.EXTENSION_VERSION,
                             extensionVersion);
                 });
-=======
-        // test
-        final String extensionVersion = extension.getVersion();
-        assertEquals("getVersion should return the correct extension version.", "2.0.3", extensionVersion);
->>>>>>> a8b8bd7a
     }
 
     // **********************************************************************************************
@@ -943,7 +862,6 @@
 
     @Test
     public void testLoadRequests_ReturnDefaultContent_When_ResponseError() {
-<<<<<<< HEAD
         runWithMockedServiceProvider(
                 () -> {
                     // setup
@@ -960,149 +878,87 @@
                     assertEquals(
                             "default", extractMboxContentFromEvent(eventArgumentCaptor.getValue()));
                 });
-=======
-        // setup
-        when(responseParser.getErrorMessage(any())).thenReturn("anyError");
-
-        // test
-        final Event event = loadRequestEvent(getTargetRequestList(1), null);
-        extension.handleTargetRequestContentEvent(event);
-        verify(networkService).connectAsync(any(), networkCallbackCaptor.capture());
-        networkCallbackCaptor.getValue().call(connecting);
-
-        // verify default response event dispatched
-        verify(mockExtensionApi, times(1)).dispatch(eventArgumentCaptor.capture());
-        assertEquals("default", extractMboxContentFromEvent(eventArgumentCaptor.getValue()));
-    }
-
-    @Test
-    public void testLoadRequests_whenValidResponse() throws Exception {
-        // setup
-        final JSONObject validMboxResponse = new JSONObject("{\"options\": [{\"content\": \"mbox0content\", \"type\": \"html\"}]}");
-        when(responseParser.parseResponseToJson(any())).thenReturn(validJSONObject());
-        when(responseParser.getTntId(any())).thenReturn(MOCK_TNT_ID_1);
-        when(responseParser.getEdgeHost(any())).thenReturn(MOCK_EDGE_HOST);
-        when(responseParser.extractBatchedMBoxes(any())).thenReturn(new HashMap<String, JSONObject>() {
-            {
-                put("mbox0", validMboxResponse);
-            }
-        });
-        when(responseParser.extractMboxContent(eq(validMboxResponse))).thenReturn("mbox0content");
-        when(responseParser.extractMboxContent(eq(validMboxResponse))).thenReturn("mbox0content");
-        when(responseParser.getResponseTokens(eq(validMboxResponse))).thenReturn(responseTokens);
-        when(responseParser.extractClickMetricAnalyticsPayload(eq(validMboxResponse))).thenReturn(clickMetricA4TParams);
-        when(responseParser.getAnalyticsForTargetPayload(eq(validMboxResponse))).thenReturn(a4tParams);
-        when(responseParser.getAnalyticsForTargetPayload(any(), any())).thenReturn(a4tParams);
-
-        // test
-        Event event = loadRequestEvent(getTargetRequestList(1), null);
-        extension.handleTargetRequestContentEvent(event);
-        verify(networkService).connectAsync(any(), networkCallbackCaptor.capture());
-        networkCallbackCaptor.getValue().call(connecting);
-
-        // verify the target state are correctly set from response
-        verify(targetState).clearNotifications();
-        verify(targetState).updateSessionTimestamp(eq(false));
-        verify(targetState).updateEdgeHost(MOCK_EDGE_HOST);
-        verify(targetState).updateTntId(MOCK_TNT_ID_1);
-        verify(mockExtensionApi).createSharedState(eq(targetSharedState), eq(event));
-        verify(mockExtensionApi, times(2)).dispatch(eventArgumentCaptor.capture());
-        Event a4tEvent = eventArgumentCaptor.getAllValues().get(0);
-        Event mboxContentEvent = eventArgumentCaptor.getAllValues().get(1);
-
-        // verify the a4t event
-        assertEquals(EventType.ANALYTICS, a4tEvent.getType());
-        assertEquals(EventSource.REQUEST_CONTENT, a4tEvent.getSource());
-        assertEquals(true, a4tEvent.getEventData().get("trackinternal"));
-        assertEquals("AnalyticsForTarget", a4tEvent.getEventData().get("action"));
-        assertEquals(a4tParams, a4tEvent.getEventData().get("contextdata"));
-
-        // verify the dispatched mbox content event
-        assertEquals("mbox0content", extractMboxContentFromEvent(mboxContentEvent));
-        final Map<String, Object> responseTokens = extractResponseToken(mboxContentEvent);
-        assertEquals(3, responseTokens.size());
-        assertEquals("responseTokens.Value", responseTokens.get("responseTokens.Key"));
-        assertEquals(new ArrayList<String>(Collections.singletonList("books")), responseTokens.get("profile.categoryAffinities"));
-        final List<Object> someList = (List<Object>)responseTokens.get("someKey");
-        assertEquals(3, someList.size());
-        assertEquals("someValue", someList.get(0));
-        assertTrue((Boolean)someList.get(1));
-        assertEquals(42, (int)someList.get(2));
-        assertEquals(a4tParams, extractAnalyticsPayload(mboxContentEvent));
-        assertEquals(clickMetricA4TParams, extractClickMetric(mboxContentEvent));
->>>>>>> a8b8bd7a
     }
 
     @Test
     public void testLoadRequests_whenValidResponse() {
         runWithMockedServiceProvider(
                 () -> {
-                    // setup
-                    final JSONObject validMboxResponse;
                     try {
-                        validMboxResponse =
+                        // setup
+                        final JSONObject validMboxResponse =
                                 new JSONObject(
                                         "{\"options\": [{\"content\": \"mbox0content\", \"type\":"
                                                 + " \"html\"}]}");
+                        when(responseParser.parseResponseToJson(any()))
+                                .thenReturn(validJSONObject());
+                        when(responseParser.getTntId(any())).thenReturn(MOCK_TNT_ID_1);
+                        when(responseParser.getEdgeHost(any())).thenReturn(MOCK_EDGE_HOST);
+                        when(responseParser.extractBatchedMBoxes(any()))
+                                .thenReturn(
+                                        new HashMap<String, JSONObject>() {
+                                            {
+                                                put("mbox0", validMboxResponse);
+                                            }
+                                        });
+                        when(responseParser.extractMboxContent(eq(validMboxResponse)))
+                                .thenReturn("mbox0content");
+                        when(responseParser.extractMboxContent(eq(validMboxResponse)))
+                                .thenReturn("mbox0content");
+                        when(responseParser.getResponseTokens(eq(validMboxResponse)))
+                                .thenReturn(responseTokens);
+                        when(responseParser.extractClickMetricAnalyticsPayload(
+                                        eq(validMboxResponse)))
+                                .thenReturn(clickMetricA4TParams);
+                        when(responseParser.getAnalyticsForTargetPayload(eq(validMboxResponse)))
+                                .thenReturn(a4tParams);
+                        when(responseParser.getAnalyticsForTargetPayload(any(), any()))
+                                .thenReturn(a4tParams);
+
+                        // test
+                        Event event = loadRequestEvent(getTargetRequestList(1), null);
+                        extension.handleTargetRequestContentEvent(event);
+                        verify(networkService).connectAsync(any(), networkCallbackCaptor.capture());
+                        networkCallbackCaptor.getValue().call(connecting);
+
+                        // verify the target state are correctly set from response
+                        verify(targetState).clearNotifications();
+                        verify(targetState).updateSessionTimestamp(eq(false));
+                        verify(targetState).updateEdgeHost(MOCK_EDGE_HOST);
+                        verify(targetState).updateTntId(MOCK_TNT_ID_1);
+                        verify(mockExtensionApi)
+                                .createSharedState(eq(targetSharedState), eq(event));
+                        verify(mockExtensionApi, times(2)).dispatch(eventArgumentCaptor.capture());
+                        Event a4tEvent = eventArgumentCaptor.getAllValues().get(0);
+                        Event mboxContentEvent = eventArgumentCaptor.getAllValues().get(1);
+
+                        // verify the a4t event
+                        assertEquals(EventType.ANALYTICS, a4tEvent.getType());
+                        assertEquals(EventSource.REQUEST_CONTENT, a4tEvent.getSource());
+                        assertEquals(true, a4tEvent.getEventData().get("trackinternal"));
+                        assertEquals("AnalyticsForTarget", a4tEvent.getEventData().get("action"));
+                        assertEquals(a4tParams, a4tEvent.getEventData().get("contextdata"));
+
+                        // verify the dispatched mbox content event
+                        assertEquals("mbox0content", extractMboxContentFromEvent(mboxContentEvent));
+                        final Map<String, Object> responseTokens =
+                                extractResponseToken(mboxContentEvent);
+                        assertEquals(3, responseTokens.size());
+                        assertEquals(
+                                "responseTokens.Value", responseTokens.get("responseTokens.Key"));
+                        assertEquals(
+                                new ArrayList<String>(Collections.singletonList("books")),
+                                responseTokens.get("profile.categoryAffinities"));
+                        final List<Object> someList = (List<Object>) responseTokens.get("someKey");
+                        assertEquals(3, someList.size());
+                        assertEquals("someValue", someList.get(0));
+                        assertTrue((Boolean) someList.get(1));
+                        assertEquals(42, (int) someList.get(2));
+                        assertEquals(a4tParams, extractAnalyticsPayload(mboxContentEvent));
+                        assertEquals(clickMetricA4TParams, extractClickMetric(mboxContentEvent));
                     } catch (JSONException e) {
                         throw new RuntimeException(e);
                     }
-                    try {
-                        when(responseParser.parseResponseToJson(any()))
-                                .thenReturn(validJSONObject());
-                    } catch (JSONException e) {
-                        throw new RuntimeException(e);
-                    }
-                    when(responseParser.getTntId(any())).thenReturn(MOCK_TNT_ID_1);
-                    when(responseParser.getEdgeHost(any())).thenReturn(MOCK_EDGE_HOST);
-                    when(responseParser.extractBatchedMBoxes(any()))
-                            .thenReturn(
-                                    new HashMap<String, JSONObject>() {
-                                        {
-                                            put("mbox0", validMboxResponse);
-                                        }
-                                    });
-                    when(responseParser.extractMboxContent(eq(validMboxResponse)))
-                            .thenReturn("mbox0content");
-                    when(responseParser.extractMboxContent(eq(validMboxResponse)))
-                            .thenReturn("mbox0content");
-                    when(responseParser.getResponseTokens(eq(validMboxResponse)))
-                            .thenReturn(responseTokens);
-                    when(responseParser.extractClickMetricAnalyticsPayload(eq(validMboxResponse)))
-                            .thenReturn(clickMetricA4TParams);
-                    when(responseParser.getAnalyticsForTargetPayload(eq(validMboxResponse)))
-                            .thenReturn(a4tParams);
-                    when(responseParser.getAnalyticsForTargetPayload(any(), any()))
-                            .thenReturn(a4tParams);
-
-                    // test
-                    Event event = loadRequestEvent(getTargetRequestList(1), null);
-                    extension.handleTargetRequestContentEvent(event);
-                    verify(networkService).connectAsync(any(), networkCallbackCaptor.capture());
-                    networkCallbackCaptor.getValue().call(connecting);
-
-                    // verify the target state are correctly set from response
-                    verify(targetState).clearNotifications();
-                    verify(targetState).updateSessionTimestamp(eq(false));
-                    verify(targetState).updateEdgeHost(MOCK_EDGE_HOST);
-                    verify(targetState).updateTntId(MOCK_TNT_ID_1);
-                    verify(mockExtensionApi).createSharedState(eq(targetSharedState), eq(event));
-                    verify(mockExtensionApi, times(2)).dispatch(eventArgumentCaptor.capture());
-                    Event a4tEvent = eventArgumentCaptor.getAllValues().get(0);
-                    Event mboxContentEvent = eventArgumentCaptor.getAllValues().get(1);
-
-                    // verify the a4t event
-                    assertEquals(EventType.ANALYTICS, a4tEvent.getType());
-                    assertEquals(EventSource.REQUEST_CONTENT, a4tEvent.getSource());
-                    assertEquals(true, a4tEvent.getEventData().get("trackinternal"));
-                    assertEquals("AnalyticsForTarget", a4tEvent.getEventData().get("action"));
-                    assertEquals(a4tParams, a4tEvent.getEventData().get("contextdata"));
-
-                    // verify the dispatched mbox content event
-                    assertEquals("mbox0content", extractMboxContentFromEvent(mboxContentEvent));
-                    assertEquals(responseTokens, extractResponseToken(mboxContentEvent));
-                    assertEquals(a4tParams, extractAnalyticsPayload(mboxContentEvent));
-                    assertEquals(clickMetricA4TParams, extractClickMetric(mboxContentEvent));
                 });
     }
 
@@ -3132,10 +2988,8 @@
     // **********************************************************************************************
     // handleConfigurationResponseContentEvent
     // **********************************************************************************************
-
     @Test
     public void testHandleConfigurationResponseContentEvent_whenPrivacyOptedOut() {
-<<<<<<< HEAD
         runWithMockedServiceProvider(
                 () -> {
                     // setup
@@ -3149,26 +3003,10 @@
                     // verify
                     verify(targetState, times(2)).updateEdgeHost(null);
                     verify(targetState).resetSession();
-                    ;
                     verify(targetState).updateTntId(null);
                     verify(targetState).updateThirdPartyId(null);
                     verify(mockExtensionApi).createSharedState(eq(targetSharedState), eq(event));
                 });
-=======
-        // setup
-        when(targetState.getMobilePrivacyStatus()).thenReturn(MobilePrivacyStatus.OPT_OUT);
-
-        // test
-        final Event event = noEventDataEvent();
-        extension.handleConfigurationResponseContentEvent(event);
-
-        // verify
-        verify(targetState, times(2)).updateEdgeHost(null);
-        verify(targetState).resetSession();
-        verify(targetState).updateTntId(null);
-        verify(targetState).updateThirdPartyId(null);
-        verify(mockExtensionApi).createSharedState(eq(targetSharedState), eq(event));
->>>>>>> a8b8bd7a
     }
 
     @Test
@@ -3369,17 +3207,8 @@
         for (int i = 0; i < count; i++) {
             final String notificationId = String.valueOf(i);
             final String mboxName = "mbox" + i;
-<<<<<<< HEAD
             final Map<String, Object> notification =
                     new HashMap<String, Object>() {
-=======
-            final Map<String, Object> notification = new HashMap<String, Object>() {
-                {
-                    put("id", notificationId);
-                    put("timestamp", System.currentTimeMillis());
-                    put("type", "click");
-                    put("mbox", new HashMap<String, Object>() {
->>>>>>> a8b8bd7a
                         {
                             put("id", notificationId);
                             put("timestamp", (long) (System.currentTimeMillis()));
@@ -3688,15 +3517,10 @@
         return DataReader.optString(event.getEventData(), EventDataKeys.TARGET_CONTENT, "");
     }
 
-<<<<<<< HEAD
-    private Map<String, String> extractResponseToken(final Event event) {
+    private Map<String, Object> extractResponseToken(final Event event) {
         Map<String, Map> data =
                 DataReader.optTypedMap(
                         Map.class, event.getEventData(), EventDataKeys.TARGET_DATA_PAYLOAD, null);
-=======
-    private Map<String, Object> extractResponseToken(final Event event) {
-        Map<String, Map> data = DataReader.optTypedMap(Map.class, event.getEventData(), EventDataKeys.TARGET_DATA_PAYLOAD, null);
->>>>>>> a8b8bd7a
         return data.get(EventDataKeys.RESPONSE_TOKENS);
     }
 
