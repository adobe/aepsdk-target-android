--- conflicted
+++ resolved
@@ -28,7 +28,6 @@
 
 class TargetResponseParser {
 
-<<<<<<< HEAD
     private static final String CLASS_NAME = "TargetResponseParser";
 
     /**
@@ -302,10 +301,10 @@
      * from the first option in the options list.
      *
      * @param mboxJson Mbox {@link JSONObject}
-     * @return Response Tokens from options payload as {@code Map<String, String>} OR null if
-     *     Response Tokens are not activated on Target.
-     */
-    Map<String, String> getResponseTokens(final JSONObject mboxJson) {
+     * @return Response tokens from options payload as {@code Map<String, Object>}, or null if
+     *     response tokens are not activated on Target.
+     */
+    Map<String, Object> getResponseTokens(final JSONObject mboxJson) {
         if (mboxJson == null) {
             return null;
         }
@@ -331,7 +330,18 @@
             return null;
         }
 
-        return TargetUtils.toStringMap(responseTokens);
+        Map<String, Object> responseTokensMap = null;
+        try {
+            responseTokensMap = JSONUtils.toMap(responseTokens);
+        } catch (final JSONException e) {
+            Log.debug(
+                    TargetConstants.LOG_TAG,
+                    CLASS_NAME,
+                    "Exception (%s) is thrown when parsing response tokens to create an object"
+                            + " Map.",
+                    e);
+        }
+        return responseTokensMap;
     }
 
     /**
@@ -456,418 +466,4 @@
 
         return contentBuilder.toString();
     }
-=======
-	private static final String CLASS_NAME = "TargetResponseParser";
-
-	/**
-	 * Parse the target server response to a json object if there is no error.
-	 * <p>
-	 * Do not pass a null connection object to this method.
-	 * This method return null if
-	 * <ol>
-	 *   <li>There is any error occurred while reading the JSON response.</li>
-	 *   <li>If the response code for the connection is not 200 (HTTP_OK).</li>
-	 *   <li>If the response from the server is empty or not a valid JSON.</li>
-	 * </ol>
-	 *
-	 * @param connection the network {@link com.adobe.marketing.mobile.services.HttpConnecting} object returned from server
-	 * @return the {@link JSONObject} if the response is valid
-	 */
-	@Nullable
-	JSONObject parseResponseToJson(final HttpConnecting connection) {
-		try {
-			if (connection != null) {
-				final String responseString = StreamUtils.readAsString(connection.getInputStream());
-				if (StringUtils.isNullOrEmpty(responseString)) {
-					return null;
-				}
-				final JSONObject responseJson = new JSONObject(responseString);
-				Log.debug(TargetConstants.LOG_TAG, CLASS_NAME, "Target Response was received : %s", responseString);
-				return responseJson;
-			}
-		} catch (final JSONException e) {
-			Log.error(TargetConstants.LOG_TAG, CLASS_NAME,"Unable to parse Target Response, Error (%s)", e);
-		}
-		return null;
-	}
-
-	/**
-	 * Extracts the mboxes from the server response for a certain key.
-	 * <p>
-	 * Used by methods {@code #extractPrefetchedMboxes(JSONObject)} and {@code #extractBatchedMBoxes(JSONObject)}.
-	 * Do not pass a null {@code JSONObject} serverResponseJson.
-	 *
-	 * @param serverResponseJson A {@link JSONObject} server response
-	 * @param key A {@link String} key name for which mbox need should the mboxes be extracted from
-	 * @return all the mboxes for the given key
-	 */
-	private JSONArray getMboxesFromKey(final JSONObject serverResponseJson, final String key) {
-		final JSONObject containerJson = serverResponseJson.optJSONObject(key);
-
-		if (containerJson == null) {
-			Log.debug(TargetConstants.LOG_TAG, CLASS_NAME, "getMboxesFromKey - Unable to retrieve mboxes from key, json is null");
-			return null;
-		}
-
-		final JSONArray mboxJSONArray = containerJson.optJSONArray(TargetJson.MBOXES);
-
-		if (mboxJSONArray == null) {
-			Log.debug(TargetConstants.LOG_TAG, CLASS_NAME, "getMboxesFromKey - Unable to retrieve mboxes from key, mboxes array is null");
-			return null;
-		}
-
-		return mboxJSONArray;
-	}
-
-	/**
-	 * Extracts the batched mboxes from the server response and returns them as a {@code Map}, where the mbox name is the key
-	 * and the {@code JSONObject} returned from the server is the value.
-	 * <p>
-	 * Returns null if there is no {@link TargetJson#MBOX_RESPONSES} key found in the server response.
-	 * Do not pass a null {@code JSONObject} serverResponseJson.
-	 *
-	 * @param serverResponseJson A {@link JSONObject} server response
-	 * @return A {@link Map} of all the batched mboxes
-	 */
-	@Nullable
-	Map<String, JSONObject> extractBatchedMBoxes(final JSONObject serverResponseJson) {
-		final JSONArray batchedMboxes = getMboxesFromKey(serverResponseJson, TargetJson.EXECUTE);
-
-		if (batchedMboxes == null) {
-			return null;
-		}
-
-		final Map<String, JSONObject> mboxResponses = new HashMap<>();
-
-		for (int i = 0; i < batchedMboxes.length(); i++) {
-			final JSONObject mboxJson = batchedMboxes.optJSONObject(i);
-
-			if (mboxJson == null) {
-				continue;
-			}
-
-			final String mboxName = mboxJson.optString(TargetJson.Mbox.NAME, "");
-
-			if (StringUtils.isNullOrEmpty(mboxName)) {
-				continue;
-			}
-
-			mboxResponses.put(mboxName, mboxJson);
-		}
-
-		return mboxResponses;
-	}
-
-	/**
-	 * Extracts the prefetched mboxes from the server response and returns them as a {@code Map}, where the mbox name is the key
-	 * and the {@code JSONObject} returned from the server is the value.
-	 * <p>
-	 * Returns null if there is no {@code TargetJson#PREFETCH_MBOX_RESPONSES} key found in the server response.
-	 * Do not pass a null {@code JSONObject} serverResponseJson.
-	 *
-	 * @param serverResponseJson A {@link JSONObject} server response
-	 * @return A {@link Map} of all the prefetched mboxes
-	 */
-	@Nullable
-	Map<String, JSONObject> extractPrefetchedMboxes(final JSONObject serverResponseJson) {
-		final JSONArray prefetchedMboxes = getMboxesFromKey(serverResponseJson, TargetJson.PREFETCH);
-
-		if (prefetchedMboxes == null) {
-			return null;
-		}
-
-		final Map<String, JSONObject> mboxResponses = new HashMap<String, JSONObject>();
-
-		for (int i = 0; i < prefetchedMboxes.length(); i++) {
-			final JSONObject mboxJson = prefetchedMboxes.optJSONObject(i);
-
-			if (mboxJson == null) {
-				continue;
-			}
-
-			final String mboxName = mboxJson.optString(TargetJson.Mbox.NAME, "");
-
-			if (StringUtils.isNullOrEmpty(mboxName)) {
-				continue;
-			}
-
-			final Iterator<String> keyIterator = mboxJson.keys();
-			final List<String> keyCache = new ArrayList<String>();
-
-			while (keyIterator.hasNext()) {
-				keyCache.add(keyIterator.next());
-			}
-
-			for (final String key : keyCache) {
-				if (!TargetJson.CACHED_MBOX_ACCEPTED_KEYS.contains(key)) {
-					mboxJson.remove(key);
-				}
-			}
-
-			mboxResponses.put(mboxName, mboxJson);
-		}
-
-		return mboxResponses;
-	}
-
-	/**
-	 * Get the tnt id from the {@code JSONObject} server response.
-	 * <p>
-	 * Returns null if there is no {@code TargetJson#ID} key found in the server response.
-	 * Do not pass a null {@code JSONObject} serverResponseJson.
-	 *
-	 * @param serverResponseJson  A {@link JSONObject} server response
-	 * @return A {@link String} tntid
-	 */
-	@Nullable
-	String getTntId(final JSONObject serverResponseJson) {
-		final JSONObject idJson = serverResponseJson.optJSONObject(TargetJson.ID);
-
-		if (idJson == null) {
-			return null;
-		}
-
-		return idJson.optString(TargetJson.ID_TNT_ID, "");
-	}
-
-	/**
-	 * Get the edge host from the {@code JSONObject} server response
-	 * <p>
-	 * Returns an empty {@code String} if there is no {@code TargetJson#EDGE_HOST} key found in the server response.
-	 * Do not pass a null {@code JSONObject} serverResponseJson.
-	 *
-	 * @param serverResponseJson A {@link JSONObject} server response
-	 * @return A {@link String} edge host
-	 */
-	String getEdgeHost(final JSONObject serverResponseJson) {
-		return serverResponseJson.optString(TargetJson.EDGE_HOST, "");
-	}
-
-
-	/**
-	 * Grabs the a4t payload from the target response and convert the keys to correct format
-	 * <p>
-	 * Returns null if there is no analytics payload that needs to be sent.
-	 *
-	 * @param mboxJson A prefetched mbox {@link JSONObject}
-	 * @return A {@link Map} containing a4t payload
-	 */
-	@Nullable
-	Map<String, String> getAnalyticsForTargetPayload(final JSONObject mboxJson, final String sessionId) {
-		final Map<String, String> payload = getAnalyticsForTargetPayload(mboxJson);
-		return preprocessAnalyticsForTargetPayload(payload, sessionId);
-	}
-
-	/**
-	 * Converts the A4T params keys to correct format as required by the Analytics
-	 * <p>
-	 * Returns null if {@code payload} is null or empty
-	 *
-	 * @param payload {@code Map<String, String>} with A4t params
-	 * @param sessionId Target session id
-	 * @return {@code Map<String, String>} with processed keys
-	 */
-	@Nullable
-	Map<String, String> preprocessAnalyticsForTargetPayload(final Map<String, String> payload, final String sessionId) {
-		if (TargetUtils.isNullOrEmpty(payload)) {
-			return null;
-		}
-
-		final Map<String, String> modifiedPayload = new HashMap<String, String>();
-
-		for (Map.Entry<String, String> entry : payload.entrySet()) {
-			modifiedPayload.put("&&" + entry.getKey(), entry.getValue());
-		}
-
-		if (!StringUtils.isNullOrEmpty(sessionId)) {
-			modifiedPayload.put(TargetConstants.EventDataKeys.A4T_SESSION_ID, sessionId);
-		}
-
-		return modifiedPayload;
-	}
-
-	/**
-	 * Parse the JSON object parameter to read A4T payload and returns it as a {@code Map<String, String>}.
-	 * Returns null if {@code json} doesn't have A4T payload.
-	 *
-	 * @param json {@link JSONObject} containing analytics payload
-	 * @return {@code Map<String, String>} containing A4T params
-	 */
-	@Nullable
-	Map<String, String> getAnalyticsForTargetPayload(final JSONObject json) {
-		if (json == null) {
-			return null;
-		}
-
-		final JSONObject analyticsJson = json.optJSONObject(TargetJson.ANALYTICS_PARAMETERS);
-
-		if (analyticsJson == null) {
-			return null;
-		}
-
-		final JSONObject payloadJson = analyticsJson.optJSONObject(TargetJson.ANALYTICS_PAYLOAD);
-
-		if (payloadJson == null) {
-			return null;
-		}
-
-		return TargetUtils.toStringMap(payloadJson);
-	}
-
-	/**
-	 * Parse the Mbox JSON object to read Response Tokens from the Options. The data will be read from the first option in the options list.
-	 *
-	 * @param mboxJson Mbox {@link JSONObject}
-	 * @return Response tokens from options payload as {@code Map<String, Object>}, or null if response tokens are not activated on Target.
-	 */
-	Map<String, Object> getResponseTokens(final JSONObject mboxJson) {
-		if (mboxJson == null) {
-			return null;
-		}
-
-		final JSONArray optionsArray = mboxJson.optJSONArray(TargetJson.OPTIONS);
-
-		if (JSONUtils.isNullOrEmpty(optionsArray)) {
-			return null;
-		}
-
-		// Mbox payload will have a single option object in options array, which is accessed using the index 0 and
-		// further used to grab response tokens.
-		final JSONObject option = optionsArray.optJSONObject(0);
-
-		if (option == null) {
-			return null;
-		}
-
-		final JSONObject responseTokens = option.optJSONObject(TargetJson.Option.RESPONSE_TOKENS);
-
-		if (responseTokens == null) {
-			return null;
-		}
-
-		Map<String, Object> responseTokensMap = null;
-		try {
-			responseTokensMap = JSONUtils.toMap(responseTokens);
-		} catch (final JSONException e) {
-			Log.debug(TargetConstants.LOG_TAG, CLASS_NAME,
-					"Exception (%s) is thrown when parsing response tokens to create an object Map.", e);
-		}
-		return responseTokensMap;
-	}
-
-	/**
-	 * Extracts the click metric A4T params from the {@code mboxJson} and return them as a {@code Map<String, String>}.
-	 * <p>
-	 * Returns null if click metric analytics payload is missing in the mbox payload or there is any error in parsing {@code mboxJson}.
-	 *
-	 * @param mboxJson {@link JSONObject} of a mbox
-	 * @return {@code Map<String, String>} containing click metric A4T params
-	 */
-	Map<String, String> extractClickMetricAnalyticsPayload(final JSONObject mboxJson) {
-		final JSONObject clickMetric = getClickMetric(mboxJson);
-		return getAnalyticsForTargetPayload(clickMetric);
-	}
-
-	/**
-	 * Grab the click metric {@link JSONObject} and returns it
-	 * <p>
-	 * This method returns null if the input {@code mboxJson} is null,
-	 * or if the metrics array is not present in the {@code mboxJson},
-	 * or if a valid click metric object is not found in the metrics array,
-	 * or if the eventToken is not found in the click metric object
-	 *
-	 * @param mboxJson {@code JSONObject} for mbox
-	 * @return {@code JSONObject} for click metric
-	 */
-	JSONObject getClickMetric(final JSONObject mboxJson) {
-		if (mboxJson == null) {
-			return null;
-		}
-
-		final JSONArray metricsArray = mboxJson.optJSONArray(TargetJson.METRICS);
-
-		if (JSONUtils.isNullOrEmpty(metricsArray)) {
-			return null;
-		}
-
-		JSONObject clickMetric = null;
-
-		for (int i = 0; i < metricsArray.length(); i++) {
-			final JSONObject metric = metricsArray.optJSONObject(i);
-
-			if (metric == null ||
-					!TargetJson.MetricType.CLICK.equals(metric.optString(TargetJson.Metric.TYPE, null))
-					|| StringUtils.isNullOrEmpty(metric.optString(TargetJson.Metric.EVENT_TOKEN, null))) {
-				continue;
-			}
-
-			clickMetric = metric;
-			break;
-		}
-
-		return clickMetric;
-	}
-
-	/**
-	 * Return the Target error message, if any
-	 *
-	 * @param responseJson {@link JSONObject} Target response JSON
-	 * @return {@link String} response error, if any
-	 */
-	String getErrorMessage(final JSONObject responseJson) {
-		if (responseJson == null) {
-			return null;
-		}
-
-		return responseJson.optString(TargetJson.MESSAGE, null);
-	}
-
-	/**
-	 * Return Mbox content from mboxJson, if any
-	 *
-	 * @param mboxJson {@link JSONObject} Target response JSON
-	 * @return {@link String} mbox content, if any otherwise returns null
-	 */
-	String extractMboxContent(final JSONObject mboxJson) {
-		if (mboxJson == null) {
-			Log.debug(TargetConstants.LOG_TAG, CLASS_NAME,
-					"extractMboxContent - unable to extract mbox contents, mbox json is null");
-			return null;
-		}
-
-		final JSONArray optionsArray = mboxJson.optJSONArray(TargetJson.OPTIONS);
-
-		if (optionsArray == null) {
-			Log.debug(TargetConstants.LOG_TAG, CLASS_NAME,
-					"extractMboxContent - unable to extract mbox contents, options array is null");
-			return null;
-		}
-
-		final StringBuilder contentBuilder = new StringBuilder();
-
-		for (int i = 0; i < optionsArray.length(); i++) {
-			final JSONObject option = optionsArray.optJSONObject(i);
-
-			if (option == null || StringUtils.isNullOrEmpty(option.optString(TargetJson.Option.CONTENT, ""))) {
-				continue;
-			}
-
-			final String optionType = option.optString(TargetJson.Option.TYPE, "");
-			String optionContent = "";
-
-			if (optionType.equals(TargetJson.HTML)) {
-				optionContent = option.optString(TargetJson.Option.CONTENT, "");
-			} else if (optionType.equals(TargetJson.JSON)) {
-				final Object content = option.opt(TargetJson.Option.CONTENT);
-				if (content != null) {
-					optionContent = content.toString();
-				}
-			}
-
-			contentBuilder.append(optionContent);
-		}
-
-		return contentBuilder.toString();
-	}
->>>>>>> a8b8bd7a
 }